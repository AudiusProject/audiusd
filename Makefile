--- conflicted
+++ resolved
@@ -13,18 +13,15 @@
 ETL_SQL_SRCS := $(shell find pkg/etl/db/sql -type f -name '*.sql') pkg/etl/db/sqlc.yaml
 ETL_SQL_ARTIFACTS := $(wildcard pkg/etl/db/*.sql.go)
 
-<<<<<<< HEAD
 LOCATION_SQL_SRCS := $(shell find pkg/etl/location -type f -name '*.sql') pkg/etl/location/sqlc.yaml
 LOCATION_SQL_ARTIFACTS := $(wildcard pkg/etl/location/*.sql.go)
 
-=======
 ETH_SQL_SRCS := $(shell find pkg/eth/db/sql -type f -name '*.sql') pkg/eth/db/sqlc.yaml
 ETH_SQL_ARTIFACTS := $(wildcard pkg/eth/db/*.sql.go)
 
 SQL_ARTIFACTS := $(CORE_SQL_ARTIFACTS) $(ETL_SQL_ARTIFACTS) $(ETH_SQL_ARTIFACTS)
 
 ###### PROTO
->>>>>>> 1602ffe7
 PROTO_SRCS := $(shell find proto -type f -name '*.proto')
 PROTO_ARTIFACTS := $(shell find pkg/api -type f -name '*.pb.go')
 
@@ -130,7 +127,6 @@
 	@echo Regenerating etl sql code
 	cd pkg/etl/db && sqlc generate
 
-<<<<<<< HEAD
 .PHONY: regen-location-sql
 regen-location-sql:
 	@echo Regenerating location sql code
@@ -139,13 +135,13 @@
 $(LOCATION_SQL_ARTIFACTS): $(LOCATION_SQL_SRCS)
 	@echo Regenerating location sql code
 	cd pkg/etl/location && sqlc generate
-=======
+
+
 .PHONY: regen-eth-sql
 regen-eth-sql: $(ETH_SQL_ARTIFACTS)
 $(ETH_SQL_ARTIFACTS): $(ETH_SQL_SRCS)
 	@echo Regenerating eth sql code
 	cd pkg/eth/db && sqlc generate
->>>>>>> 1602ffe7
 
 .PHONY: regen-contracts
 regen-contracts:
