include proto.mk

NETWORK ?= stage
WRAPPER_TAG ?= default
# One of patch, minor, or major
UPGRADE_TYPE ?= patch

GIT_SHA := $(shell git rev-parse HEAD)

SQL_SRCS := $(shell find pkg/core/db/sql -type f -name '*.sql') pkg/core/db/sqlc.yaml
SQL_ARTIFACTS := $(wildcard pkg/core/db/*.sql.go)

<<<<<<< HEAD
PROTO_SRCS := $(shell find proto -type f -name '*.proto')
PROTO_ARTIFACTS := $(shell find pkg/api -type f -name '*.pb.go')
=======
PROTO_SRCS := pkg/core/protocol/protocol.proto pkg/core/protocol/audiusddex/v1beta1/release.proto
PROTO_ARTIFACTS := $(shell find pkg/core/gen/core_proto -type f -name "*.pb.go")
>>>>>>> 4aed1ac5

TEMPL_SRCS := $(shell find pkg/core/console -type f -name "*.templ")
TEMPL_ARTIFACTS := $(shell find pkg/core/console -type f -name "*_templ.go")

GQL_SRCS := $(shell find pkg/core/gql -type f -name "*.graphqls")
GQL_ARTIFACTS := $(shell find pkg/core/gen/core_gql -type f -name "*.go")

VERSION_LDFLAG := -X github.com/AudiusProject/audius-protocol/core/config.Version=$(GIT_SHA)

JSON_SRCS := $(wildcard pkg/core/config/genesis/*.json)
JS_SRCS := $(shell find pkg/core -type f -name '*.js')
GO_SRCS := $(shell find pkg cmd -type f -name '*.go')

BUILD_SRCS := $(GO_SRCS) $(JS_SRCS) $(JSON_SRCS) go.mod go.sum

bin/audiusd-native: $(BUILD_SRCS)
	@echo "Building audiusd for local platform and architecture..."
	@bash scripts/build-audiusd.sh $@

bin/audiusd-x86_64-linux: $(BUILD_SRCS)
	@echo "Building x86 audiusd for linux..."
	@bash scripts/build-audiusd.sh $@ amd64 linux

bin/audiusd-arm64-linux: $(BUILD_SRCS)
	@echo "Building arm audiusd for linux..."
	@bash scripts/build-audiusd.sh $@ arm64 linux

bin/audius-ctl-native: $(BUILD_SRCS)
	@echo "Building audius-ctl for local platform and architecture..."
	@bash scripts/build-audius-ctl.sh $@

bin/audius-ctl-arm64-linux: $(BUILD_SRCS)
	@echo "Building arm audius-ctl for linux..."
	@bash scripts/build-audius-ctl.sh $@ arm64 linux

bin/audius-ctl-x86_64-linux: $(BUILD_SRCS)
	@echo "Building x86 audius-ctl for linux..."
	@bash scripts/build-audius-ctl.sh $@ amd64 linux

bin/audius-ctl-arm64-darwin: $(BUILD_SRCS)
	@echo "Building macos arm audius-ctl..."
	@bash scripts/build-audius-ctl.sh $@ arm64 darwin

bin/audius-ctl-x86_64-darwin: $(BUILD_SRCS)
	@echo "Building macos x86 audius-ctl..."
	@bash scripts/build-audius-ctl.sh $@ amd64 darwin

bin/aupl: $(BUILD_SRCS)
	@echo "Building aupl for native platform and architecture..."
	@CGO_ENABLED=0 go build -o $@ ./cmd/aupl

.PHONY: release-audius-ctl audius-ctl-production-build
release-audius-ctl:
	bash scripts/release-audius-ctl.sh

audius-ctl-production-build: clean ignore-code-gen bin/audius-ctl-arm64-linux bin/audius-ctl-x86_64-linux bin/audius-ctl-arm64-darwin bin/audius-ctl-x86_64-darwin

.PHONY: ignore-code-gen
ignore-code-gen:
	@echo "Warning: not regenerating .go files from sql, templ, proto, etc. Using existing artifacts instead."
	@touch $(SQL_ARTIFACTS) $(TEMPL_ARTIFACTS) $(PROTO_ARTIFACTS) go.mod

.PHONY: build-wrapper-local build-push-wrapper
build-wrapper-local:
	@echo "Building Docker image for local platform..."
	docker buildx build --load -t audius/audius-d:$(WRAPPER_TAG) pkg/orchestration

build-push-wrapper:
	@echo "Building and pushing Docker images for all platforms..."
	docker buildx build --platform linux/amd64,linux/arm64 --push -t audius/audius-d:$(WRAPPER_TAG) pkg/orchestration

.PHONY: build-push-cpp
build-push-cpp:
	docker buildx build --platform linux/amd64,linux/arm64 --push -t audius/cpp:bookworm -f ./cmd/audiusd/Dockerfile.deps ./

.PHONY: install uninstall
install:
	@bash scripts/install-audius-ctl.sh local

uninstall:
	@bash scripts/uninstall-audius-ctl.sh

.PHONY: clean
clean:
	rm -f bin/*

.PHONY: install-deps install-go-deps
install-deps: install-go-deps
	@brew install protobuf
	@brew install crane
	@brew install bufbuild/buf/buf
	@gookme init --types pre-commit,pre-push || echo "Gookme init failed, check if it's installed (https://lmaxence.github.io/gookme)"

install-go-deps:
	go install -v github.com/sqlc-dev/sqlc/cmd/sqlc@latest
	go install -v google.golang.org/protobuf/cmd/protoc-gen-go@latest
	go install -v google.golang.org/grpc/cmd/protoc-gen-go-grpc@latest
	go install -v github.com/cortesi/modd/cmd/modd@latest
	go install -v github.com/a-h/templ/cmd/templ@latest
	go install -v github.com/ethereum/go-ethereum/cmd/abigen@latest
	go install -v github.com/go-swagger/go-swagger/cmd/swagger@latest
	go install github.com/99designs/gqlgen@latest
	go install honnef.co/go/tools/cmd/staticcheck@latest

go.sum: go.mod
go.mod: $(GO_SRCS)
	@# dummy go.mod file to speed up tidy times
	@[ -d node_modules ] && touch node_modules/go.mod || true
	go mod tidy
	@touch go.mod # in case there's nothing to tidy

.PHONY: gen
gen: regen-templ regen-proto regen-sql regen-gql regen-go

.PHONY: regen-templ
regen-templ: $(TEMPL_ARTIFACTS)
$(TEMPL_ARTIFACTS): $(TEMPL_SRCS)
	@echo Regenerating templ code
	cd pkg/core/console && go generate ./...

.PHONY: regen-proto
regen-proto:
	@echo Regenerating protobuf code
	buf --version
	buf generate

.PHONY: regen-gql
regen-gql: $(GQL_ARTIFACTS)
$(GQL_ARTIFACTS): $(GQL_SRCS)
	@echo Regenerating gql code
	cd pkg/core/gql && gqlgen generate

.PHONY: regen-sql
regen-sql: $(SQL_ARTIFACTS)
$(SQL_ARTIFACTS): $(SQL_SRCS)
	@echo Regenerating sql code
	cd pkg/core/db && sqlc generate

.PHONY: regen-go
regen-go:
	cd pkg/core && go generate ./...

.PHONY: build-audiusd-test build-audiusd-dev build-audiusd-local
build-audiusd-test:
	DOCKER_DEFAULT_PLATFORM=linux/arm64 docker build --target test --build-arg GIT_SHA=$(GIT_SHA) -t audius/audiusd:test -f ./cmd/audiusd/Dockerfile ./

build-audiusd-dev:
	DOCKER_DEFAULT_PLATFORM=linux/arm64 docker build --target dev --build-arg GIT_SHA=$(GIT_SHA) -t audius/audiusd:dev -f ./cmd/audiusd/Dockerfile ./

build-audiusd-local:
	DOCKER_DEFAULT_PLATFORM=linux/arm64 docker build --target prod --build-arg GIT_SHA=$(GIT_SHA) -t audius/audiusd:local -f ./cmd/audiusd/Dockerfile ./

.PHONY: audiusd-dev audiusd-dev-down
audiusd-dev: audiusd-dev-down build-audiusd-dev build-audiusd-test
	@docker compose \
		--file='dev/docker-compose.yml' \
		--project-name='dev' \
		--project-directory='./' \
		--profile=audiusd-dev \
		up -d

audiusd-dev-down:
	@docker compose \
		--file='dev/docker-compose.yml' \
		--project-name='dev' \
		--project-directory='./' \
		--profile=audiusd-dev \
		down -v

.PHONY: mediorum-test
mediorum-test:
	@if [ -z "$(AUDIUSD_TEST_IMAGE)" ]; then \
		make build-audiusd-test; \
	fi
	@docker compose \
		--file='dev/docker-compose.yml' \
		--project-name='test' \
		--project-directory='./' \
		--profile=mediorum-unittests \
		run $(TTY_FLAG) --rm test-mediorum-unittests
	@echo 'Tests successful. Spinning down containers...'
	@docker compose \
    	--file='dev/docker-compose.yml' \
        --project-name='test' \
        --project-directory='./' \
		--profile=mediorum-unittests \
        down -v

.PHONY: core-test
core-test:
	@if [ -z "$(AUDIUSD_TEST_IMAGE)" ]; then \
		make build-audiusd-test; \
	fi
	docker compose \
		--file='dev/docker-compose.yml' \
		--project-name='test' \
		--project-directory='./' \
		--profile=core-tests \
		run $(TTY_FLAG) --rm test-core
	@echo 'Tests complete. Spinning down containers...'
	@docker compose \
		--file='dev/docker-compose.yml' \
		--project-name='test' \
		--project-directory='./' \
		--profile=core-tests \
		down -v<|MERGE_RESOLUTION|>--- conflicted
+++ resolved
@@ -10,13 +10,8 @@
 SQL_SRCS := $(shell find pkg/core/db/sql -type f -name '*.sql') pkg/core/db/sqlc.yaml
 SQL_ARTIFACTS := $(wildcard pkg/core/db/*.sql.go)
 
-<<<<<<< HEAD
 PROTO_SRCS := $(shell find proto -type f -name '*.proto')
 PROTO_ARTIFACTS := $(shell find pkg/api -type f -name '*.pb.go')
-=======
-PROTO_SRCS := pkg/core/protocol/protocol.proto pkg/core/protocol/audiusddex/v1beta1/release.proto
-PROTO_ARTIFACTS := $(shell find pkg/core/gen/core_proto -type f -name "*.pb.go")
->>>>>>> 4aed1ac5
 
 TEMPL_SRCS := $(shell find pkg/core/console -type f -name "*.templ")
 TEMPL_ARTIFACTS := $(shell find pkg/core/console -type f -name "*_templ.go")
