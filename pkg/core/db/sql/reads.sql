-- name: GetTx :one
select * from core_transactions where lower(tx_hash) = lower($1) limit 1;

-- name: TotalTxResults :one
select count(tx_hash) from core_transactions;

-- name: GetLatestAppState :one
select block_height, app_hash
from core_app_state
order by block_height desc
limit 1;

-- name: GetAppStateAtHeight :one
select block_height, app_hash
from core_app_state
where block_height = $1
limit 1;

-- name: GetAllRegisteredNodes :many
select *
from core_validators;

-- name: GetAllRegisteredNodesSorted :many
select *
from core_validators
order by comet_address;

-- name: GetNodeByEndpoint :one
select *
from core_validators
where endpoint = $1
limit 1;

-- name: GetNodesByEndpoints :many
select *
from core_validators
where endpoint = any($1::text[]);

-- name: GetRegisteredNodesByType :many
select *
from core_validators
where node_type = $1;

-- name: GetLatestSlaRollup :one
select * from sla_rollups order by time desc limit 1;

-- name: GetRecentRollupsForNode :many
with recent_rollups as (
    select *
    from sla_rollups
    order by time desc
    limit 30
)
select
    rr.id,
    rr.tx_hash,
    rr.block_start,
    rr.block_end,
    rr.time,
    nr.address,
    nr.blocks_proposed
from recent_rollups rr
left join sla_node_reports nr
on rr.id = nr.sla_rollup_id and nr.address = $1
order by rr.time;

-- name: GetRecentRollupsForAllNodes :many
with recent_rollups as (
    select *
    from sla_rollups
    where sla_rollups.id <= $1
    order by time desc
    limit $2
)
select
    rr.id,
    rr.tx_hash,
    rr.block_start,
    rr.block_end,
    rr.time,
    nr.address,
    nr.blocks_proposed
from recent_rollups rr
left join sla_node_reports nr
on rr.id = nr.sla_rollup_id
order by rr.time;

-- name: GetSlaRollupWithTimestamp :one
select * from sla_rollups where time = $1;

-- name: GetSlaRollupWithId :one
select * from sla_rollups where id = $1;


-- name: GetPreviousSlaRollupFromId :one
select * from sla_rollups
where time < (
    select time from sla_rollups sr where sr.id = $1
)
order by time desc
limit 1;

-- name: GetInProgressRollupReports :many
select * from sla_node_reports
where sla_rollup_id is null 
order by address;

-- name: GetRollupReportsForId :many
select * from sla_node_reports
where sla_rollup_id = $1
order by address;

-- name: GetRollupReportForNodeAndId :one
select * from sla_node_reports
where address = $1 and sla_rollup_id = $2;


-- name: GetRegisteredNodeByEthAddress :one
select * from core_validators where eth_address = $1;

-- name: GetRegisteredNodeByCometAddress :one
select * from core_validators where comet_address = $1;

-- name: GetRecentBlocks :many
select * from core_blocks order by created_at desc limit 10;

-- name: GetRecentTxs :many
select * from core_transactions order by created_at desc limit 10;

-- name: TotalBlocks :one
select count(*) from core_blocks;

-- name: TotalTransactions :one
select count(*) from core_transactions;

-- name: TotalTransactionsByType :one
select count(*) from core_tx_stats where tx_type = $1;

-- name: TotalValidators :one
select count(*) from core_validators;

-- name: TxsPerHour :many
select date_trunc('hour', created_at)::timestamp as hour, tx_type, count(*) as tx_count
from core_tx_stats 
where created_at >= now() - interval '1 day'
group by hour, tx_type 
order by hour asc;

-- name: GetBlockTransactions :many
select * from core_transactions where block_id = $1 order by created_at desc;

-- name: GetBlock :one
select * from core_blocks where height = $1;

-- name: GetStorageProofPeers :one
select prover_addresses from storage_proof_peers where block_height = $1;

-- name: GetStorageProof :one
select * from storage_proofs where block_height = $1 and address = $2;

-- name: GetStorageProofs :many
select * from storage_proofs where block_height = $1;

<<<<<<< HEAD
-- name: GetLatestBlock :one
select * from core_blocks order by height desc limit 1;
=======
-- name: GetStorageProofRollups :many
select 
    address, 
    count(*) filter (where status = 'fail') as failed_count,
    count(*) as total_count
from storage_proofs 
where block_height >= $1 and block_height <= $2
group by address;

-- name: GetStorageProofsForNodeInRange :many
select * from storage_proofs
where block_height in (
    select block_height
    from storage_proofs sp
    where sp.block_height >= $1 and sp.block_height <= $2 and sp.address = $3 
);
>>>>>>> bee4c0d4
<|MERGE_RESOLUTION|>--- conflicted
+++ resolved
@@ -161,10 +161,6 @@
 -- name: GetStorageProofs :many
 select * from storage_proofs where block_height = $1;
 
-<<<<<<< HEAD
--- name: GetLatestBlock :one
-select * from core_blocks order by height desc limit 1;
-=======
 -- name: GetStorageProofRollups :many
 select 
     address, 
@@ -181,4 +177,6 @@
     from storage_proofs sp
     where sp.block_height >= $1 and sp.block_height <= $2 and sp.address = $3 
 );
->>>>>>> bee4c0d4
+
+-- name: GetLatestBlock :one
+select * from core_blocks order by height desc limit 1;