--- conflicted
+++ resolved
@@ -552,7 +552,43 @@
 where b.height = any($1::bigint[])
 order by b.height, t.created_at desc;
 
-<<<<<<< HEAD
+-- name: GetReward :one
+select * from core_rewards
+where address = $1
+order by block_height desc
+limit 1;
+
+-- name: GetRewardByID :one
+select * from core_rewards
+where reward_id = $1
+order by block_height desc
+limit 1;
+
+-- name: GetRewardByTxHash :one
+select * from core_rewards
+where tx_hash = $1
+order by block_height desc
+limit 1;
+
+-- name: GetAllRewards :many
+select * from core_rewards
+where address in (
+    select distinct address
+    from core_rewards
+)
+order by block_height desc;
+
+-- name: GetActiveRewards :many
+select *
+from core_rewards
+order by address;
+
+-- name: GetRewardsByClaimAuthority :many
+select *
+from core_rewards
+where $1::text = any(claim_authorities)
+order by address;
+
 -- name: GetCoreUpload :one
 select * from core_uploads where cid = $1 OR transcoded_cid = $1;
 
@@ -588,42 +624,4 @@
 select * from core_parties where ern_address = $1 order by entity_index;
 
 -- name: GetERNDeals :many
-select * from core_deals where ern_address = $1 order by entity_index;
-=======
--- name: GetReward :one
-select * from core_rewards
-where address = $1
-order by block_height desc
-limit 1;
-
--- name: GetRewardByID :one
-select * from core_rewards
-where reward_id = $1
-order by block_height desc
-limit 1;
-
--- name: GetRewardByTxHash :one
-select * from core_rewards
-where tx_hash = $1
-order by block_height desc
-limit 1;
-
--- name: GetAllRewards :many
-select * from core_rewards
-where address in (
-    select distinct address
-    from core_rewards
-)
-order by block_height desc;
-
--- name: GetActiveRewards :many
-select *
-from core_rewards
-order by address;
-
--- name: GetRewardsByClaimAuthority :many
-select *
-from core_rewards
-where $1::text = any(claim_authorities)
-order by address;
->>>>>>> b8398074
+select * from core_deals where ern_address = $1 order by entity_index;