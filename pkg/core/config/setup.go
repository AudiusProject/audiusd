--- conflicted
+++ resolved
@@ -141,14 +141,10 @@
 	// create empty blocks to continue heartbeat at the same interval
 	cometConfig.Consensus.CreateEmptyBlocks = true
 	// empty blocks wait one second to propose since plays should be a steady stream
-<<<<<<< HEAD
-	cometConfig.Consensus.CreateEmptyBlocksInterval = 200 * time.Millisecond
-=======
 	cometConfig.Consensus.CreateEmptyBlocksInterval = 1 * time.Second
 	if envConfig.Environment == "stage" || envConfig.Environment == "dev" {
 		cometConfig.Consensus.CreateEmptyBlocksInterval = 200 * time.Millisecond
 	}
->>>>>>> 077acc4e
 
 
 	cometConfig.P2P.PexReactor = true
