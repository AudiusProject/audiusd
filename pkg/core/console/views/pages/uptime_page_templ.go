// Code generated by templ - DO NOT EDIT.

// templ: version: v0.3.898
package pages

//lint:file-ignore SA4006 This context is only used if a nested component is present.

import "github.com/a-h/templ"
import templruntime "github.com/a-h/templ/runtime"

import (
	"fmt"
	"strings"
	"time"
)

type UptimePageView struct {
	ActiveNodeUptime NodeUptime
	ValidatorUptimes []*NodeUptime
	AvgBlockTimeMs   int
}

type NodeUptime struct {
	Endpoint      string
	Address       string
	IsValidator   bool
	ActiveReport  SlaReport
	ReportHistory []SlaReport
}

type SlaReport struct {
	SlaRollupId         int32
	TxHash              string
	BlockStart          int64
	BlockEnd            int64
	BlocksProposed      int32
	Quota               int32
	PoSChallengesFailed int32
	PoSChallengesTotal  int32
	Time                time.Time
}

const (
	slaMeetsThreshold = 0.8
	slaMissThreshold  = 0.4
	slaGreen          = "#9ef19e"
	slaRed            = "#f5bbbb"
	slaDead           = "#442222"
	slaExempt         = "#a9a9a9"
)

func meetsPoWSla(report SlaReport) bool {
	faultRatio := 1.0
	if report.Quota > 0 {
		faultRatio = float64(report.BlocksProposed) / float64(report.Quota)
	}
	return faultRatio >= slaMeetsThreshold
}

func meetsPoSSla(report SlaReport) bool {
	faultRatio := 1.0
	if report.PoSChallengesTotal > 0 {
		faultRatio = 1.0 - (float64(report.PoSChallengesFailed) / float64(report.PoSChallengesTotal))
	}
	return faultRatio >= slaMeetsThreshold
}

func nodeIsDead(report SlaReport) bool {
	return report.BlocksProposed == 0
}

func meetsSla(report SlaReport) bool {
	return meetsPoWSla(report) && meetsPoSSla(report)
}

func getUptimeMultiColorForRollup(report SlaReport, exempt bool) string {
	if exempt {
		return slaExempt
	} else if meetsSla(report) {
		return slaGreen
	} else {
		return slaRed
	}
}

func meetsSlaText(report SlaReport) string {
	if meetsSla(report) {
		return "Met"
	} else {
		return "Miss"
	}
}

func strippedEndpoint(endpoint string) string {
	res := strings.TrimPrefix(endpoint, "https://")
	res = strings.TrimPrefix(res, "http://")
	return res
}

func getOverallSlaClass(report SlaReport) templ.CSSClass {
	if nodeIsDead(report) {
		return slaDeadClass()
	}
	if !meetsSla(report) {
		return slaMissClass()
	} else {
		return templ.Class("")
	}
}

func getPoWSlaClass(report SlaReport) templ.CSSClass {
	if nodeIsDead(report) {
		return slaDeadClass()
	}
	if !meetsPoWSla(report) {
		return slaMissClass()
	} else {
		return templ.Class("")
	}
}

func getPoSSlaClass(report SlaReport) templ.CSSClass {
	if !meetsPoSSla(report) {
		return slaMissClass()
	} else {
		return templ.Class("")
	}
}

func uptimeBar(report SlaReport, exempt bool) templ.CSSClass {
	templ_7745c5c3_CSSBuilder := templruntime.GetBuilder()
	templ_7745c5c3_CSSBuilder.WriteString(`width:16px;`)
	templ_7745c5c3_CSSBuilder.WriteString(`height:80px;`)
	templ_7745c5c3_CSSBuilder.WriteString(`display:inline-block;`)
	templ_7745c5c3_CSSBuilder.WriteString(`margin:3px;`)
	templ_7745c5c3_CSSBuilder.WriteString(`border-radius:0.5rem;`)
	templ_7745c5c3_CSSBuilder.WriteString(string(templ.SanitizeCSS(`background-color`, templ.SafeCSSProperty(getUptimeMultiColorForRollup(report, exempt)))))
	templ_7745c5c3_CSSID := templ.CSSID(`uptimeBar`, templ_7745c5c3_CSSBuilder.String())
	return templ.ComponentCSSClass{
		ID:    templ_7745c5c3_CSSID,
		Class: templ.SafeCSS(`.` + templ_7745c5c3_CSSID + `{` + templ_7745c5c3_CSSBuilder.String() + `}`),
	}
}

func uptimeBarMini(report SlaReport) templ.CSSClass {
	templ_7745c5c3_CSSBuilder := templruntime.GetBuilder()
	templ_7745c5c3_CSSBuilder.WriteString(`width:5px;`)
	templ_7745c5c3_CSSBuilder.WriteString(`height:18px;`)
	templ_7745c5c3_CSSBuilder.WriteString(`display:inline-block;`)
	templ_7745c5c3_CSSBuilder.WriteString(`margin:1px;`)
	templ_7745c5c3_CSSBuilder.WriteString(`border-radius:0.5rem;`)
	templ_7745c5c3_CSSBuilder.WriteString(string(templ.SanitizeCSS(`background-color`, templ.SafeCSSProperty(getUptimeMultiColorForRollup(report, false)))))
	templ_7745c5c3_CSSBuilder.WriteString(`vertical-align:middle;`)
	templ_7745c5c3_CSSID := templ.CSSID(`uptimeBarMini`, templ_7745c5c3_CSSBuilder.String())
	return templ.ComponentCSSClass{
		ID:    templ_7745c5c3_CSSID,
		Class: templ.SafeCSS(`.` + templ_7745c5c3_CSSID + `{` + templ_7745c5c3_CSSBuilder.String() + `}`),
	}
}

func slaMissClass() templ.CSSClass {
	templ_7745c5c3_CSSBuilder := templruntime.GetBuilder()
	templ_7745c5c3_CSSBuilder.WriteString(string(templ.SanitizeCSS(`background-color`, templ.SafeCSSProperty(slaRed))))
	templ_7745c5c3_CSSID := templ.CSSID(`slaMissClass`, templ_7745c5c3_CSSBuilder.String())
	return templ.ComponentCSSClass{
		ID:    templ_7745c5c3_CSSID,
		Class: templ.SafeCSS(`.` + templ_7745c5c3_CSSID + `{` + templ_7745c5c3_CSSBuilder.String() + `}`),
	}
}

func slaDeadClass() templ.CSSClass {
	templ_7745c5c3_CSSBuilder := templruntime.GetBuilder()
	templ_7745c5c3_CSSBuilder.WriteString(string(templ.SanitizeCSS(`background-color`, templ.SafeCSSProperty(slaDead))))
	templ_7745c5c3_CSSBuilder.WriteString(`color:white;`)
	templ_7745c5c3_CSSID := templ.CSSID(`slaDeadClass`, templ_7745c5c3_CSSBuilder.String())
	return templ.ComponentCSSClass{
		ID:    templ_7745c5c3_CSSID,
		Class: templ.SafeCSS(`.` + templ_7745c5c3_CSSID + `{` + templ_7745c5c3_CSSBuilder.String() + `}`),
	}
}

func staticStyles() templ.Component {
	return templruntime.GeneratedTemplate(func(templ_7745c5c3_Input templruntime.GeneratedComponentInput) (templ_7745c5c3_Err error) {
		templ_7745c5c3_W, ctx := templ_7745c5c3_Input.Writer, templ_7745c5c3_Input.Context
		if templ_7745c5c3_CtxErr := ctx.Err(); templ_7745c5c3_CtxErr != nil {
			return templ_7745c5c3_CtxErr
		}
		templ_7745c5c3_Buffer, templ_7745c5c3_IsBuffer := templruntime.GetBuffer(templ_7745c5c3_W)
		if !templ_7745c5c3_IsBuffer {
			defer func() {
				templ_7745c5c3_BufErr := templruntime.ReleaseBuffer(templ_7745c5c3_Buffer)
				if templ_7745c5c3_Err == nil {
					templ_7745c5c3_Err = templ_7745c5c3_BufErr
				}
			}()
		}
		ctx = templ.InitializeContext(ctx)
		templ_7745c5c3_Var1 := templ.GetChildren(ctx)
		if templ_7745c5c3_Var1 == nil {
			templ_7745c5c3_Var1 = templ.NopComponent
		}
		ctx = templ.ClearChildren(ctx)
		templ_7745c5c3_Err = templruntime.WriteString(templ_7745c5c3_Buffer, 1, "<style type=\"text/css\">\n        a.reportLink {\n            display: block;\n            width: 100%;\n            height: 100%;\n        }\n\n        .selectedUptimeBar {\n            border: #666666 solid 2px;\n        }\n\n        table.validatorReports tr {\n            border-bottom: #dedede solid 1px\n        }\n\n        table.validatorReports th {\n            padding: 12px;\n        }\n\n        table.validatorReports td {\n            padding: 12px;\n        }\n\n        .uptimebarTooltip {\n            visibility: hidden;\n            width: 120px;\n            background-color: black;\n            color: #fff;\n            text-align: center;\n            border-radius: 6px;\n            padding: 5px 0;\n            position: absolute;\n            z-index: 1;\n        }\n\n        li:hover .uptimebarTooltip {\n            visibility: visible;\n        }\n\n    </style>")
		if templ_7745c5c3_Err != nil {
			return templ_7745c5c3_Err
		}
		return nil
	})
}

func (c *Pages) UptimePageHTML(props *UptimePageView) templ.Component {
	return templruntime.GeneratedTemplate(func(templ_7745c5c3_Input templruntime.GeneratedComponentInput) (templ_7745c5c3_Err error) {
		templ_7745c5c3_W, ctx := templ_7745c5c3_Input.Writer, templ_7745c5c3_Input.Context
		if templ_7745c5c3_CtxErr := ctx.Err(); templ_7745c5c3_CtxErr != nil {
			return templ_7745c5c3_CtxErr
		}
		templ_7745c5c3_Buffer, templ_7745c5c3_IsBuffer := templruntime.GetBuffer(templ_7745c5c3_W)
		if !templ_7745c5c3_IsBuffer {
			defer func() {
				templ_7745c5c3_BufErr := templruntime.ReleaseBuffer(templ_7745c5c3_Buffer)
				if templ_7745c5c3_Err == nil {
					templ_7745c5c3_Err = templ_7745c5c3_BufErr
				}
			}()
		}
		ctx = templ.InitializeContext(ctx)
		templ_7745c5c3_Var2 := templ.GetChildren(ctx)
		if templ_7745c5c3_Var2 == nil {
			templ_7745c5c3_Var2 = templ.NopComponent
		}
		ctx = templ.ClearChildren(ctx)
		templ_7745c5c3_Var3 := templruntime.GeneratedTemplate(func(templ_7745c5c3_Input templruntime.GeneratedComponentInput) (templ_7745c5c3_Err error) {
			templ_7745c5c3_W, ctx := templ_7745c5c3_Input.Writer, templ_7745c5c3_Input.Context
			templ_7745c5c3_Buffer, templ_7745c5c3_IsBuffer := templruntime.GetBuffer(templ_7745c5c3_W)
			if !templ_7745c5c3_IsBuffer {
				defer func() {
					templ_7745c5c3_BufErr := templruntime.ReleaseBuffer(templ_7745c5c3_Buffer)
					if templ_7745c5c3_Err == nil {
						templ_7745c5c3_Err = templ_7745c5c3_BufErr
					}
				}()
			}
			ctx = templ.InitializeContext(ctx)
			templ_7745c5c3_Err = staticStyles().Render(ctx, templ_7745c5c3_Buffer)
			if templ_7745c5c3_Err != nil {
				return templ_7745c5c3_Err
			}
			templ_7745c5c3_Err = templruntime.WriteString(templ_7745c5c3_Buffer, 2, " <ul class=\"m-2\">")
			if templ_7745c5c3_Err != nil {
				return templ_7745c5c3_Err
			}
			for _, r := range props.ActiveNodeUptime.ReportHistory {
				var templ_7745c5c3_Var4 = []any{templ.KV("selectedUptimeBar", props.ActiveNodeUptime.ActiveReport.SlaRollupId == r.SlaRollupId), uptimeBar(r, !props.ActiveNodeUptime.IsValidator)}
				templ_7745c5c3_Err = templ.RenderCSSItems(ctx, templ_7745c5c3_Buffer, templ_7745c5c3_Var4...)
				if templ_7745c5c3_Err != nil {
					return templ_7745c5c3_Err
				}
				templ_7745c5c3_Err = templruntime.WriteString(templ_7745c5c3_Buffer, 3, "<li class=\"")
				if templ_7745c5c3_Err != nil {
					return templ_7745c5c3_Err
				}
				var templ_7745c5c3_Var5 string
				templ_7745c5c3_Var5, templ_7745c5c3_Err = templ.JoinStringErrs(templ.CSSClasses(templ_7745c5c3_Var4).String())
				if templ_7745c5c3_Err != nil {
					return templ.Error{Err: templ_7745c5c3_Err, FileName: `pkg/core/console/views/pages/uptime_page.templ`, Line: 1, Col: 0}
				}
				_, templ_7745c5c3_Err = templ_7745c5c3_Buffer.WriteString(templ.EscapeString(templ_7745c5c3_Var5))
				if templ_7745c5c3_Err != nil {
					return templ_7745c5c3_Err
				}
				templ_7745c5c3_Err = templruntime.WriteString(templ_7745c5c3_Buffer, 4, "\"><a class=\"reportLink\" href=\"")
				if templ_7745c5c3_Err != nil {
					return templ_7745c5c3_Err
				}
				var templ_7745c5c3_Var6 templ.SafeURL
				templ_7745c5c3_Var6, templ_7745c5c3_Err = templ.JoinURLErrs(templ.URL(fmt.Sprintf("/console/uptime/%d", r.SlaRollupId)))
				if templ_7745c5c3_Err != nil {
<<<<<<< HEAD
					return templ.Error{Err: templ_7745c5c3_Err, FileName: `pkg/core/console/views/pages/uptime_page.templ`, Line: 201, Col: 108}
=======
					return templ.Error{Err: templ_7745c5c3_Err, FileName: `views/pages/uptime_page.templ`, Line: 201, Col: 108}
>>>>>>> 1602ffe7
				}
				_, templ_7745c5c3_Err = templ_7745c5c3_Buffer.WriteString(templ.EscapeString(templ_7745c5c3_Var6))
				if templ_7745c5c3_Err != nil {
					return templ_7745c5c3_Err
				}
				templ_7745c5c3_Err = templruntime.WriteString(templ_7745c5c3_Buffer, 5, "\"></a> <span class=\"uptimebarTooltip\">")
				if templ_7745c5c3_Err != nil {
					return templ_7745c5c3_Err
				}
				var templ_7745c5c3_Var7 string
				templ_7745c5c3_Var7, templ_7745c5c3_Err = templ.JoinStringErrs(r.Time.Format("06-01-02 15:04:05 MST"))
				if templ_7745c5c3_Err != nil {
					return templ.Error{Err: templ_7745c5c3_Err, FileName: `pkg/core/console/views/pages/uptime_page.templ`, Line: 202, Col: 91}
				}
				_, templ_7745c5c3_Err = templ_7745c5c3_Buffer.WriteString(templ.EscapeString(templ_7745c5c3_Var7))
				if templ_7745c5c3_Err != nil {
					return templ_7745c5c3_Err
				}
				templ_7745c5c3_Err = templruntime.WriteString(templ_7745c5c3_Buffer, 6, "</span></li>")
				if templ_7745c5c3_Err != nil {
					return templ_7745c5c3_Err
				}
			}
			templ_7745c5c3_Err = templruntime.WriteString(templ_7745c5c3_Buffer, 7, "</ul>")
			if templ_7745c5c3_Err != nil {
				return templ_7745c5c3_Err
			}
			if props.ActiveNodeUptime.ActiveReport.BlockEnd <= int64(0) {
				templ_7745c5c3_Err = templruntime.WriteString(templ_7745c5c3_Buffer, 8, "<h1 class=\"text-xl\">No SLA Rollup with requested ID. </h1>")
				if templ_7745c5c3_Err != nil {
					return templ_7745c5c3_Err
				}
			} else {
				templ_7745c5c3_Err = templruntime.WriteString(templ_7745c5c3_Buffer, 9, "<h1 class=\"text-xl\">SLA Rollup #")
				if templ_7745c5c3_Err != nil {
					return templ_7745c5c3_Err
				}
				var templ_7745c5c3_Var8 string
				templ_7745c5c3_Var8, templ_7745c5c3_Err = templ.JoinStringErrs(fmt.Sprintf("%d", props.ActiveNodeUptime.ActiveReport.SlaRollupId))
				if templ_7745c5c3_Err != nil {
					return templ.Error{Err: templ_7745c5c3_Err, FileName: `pkg/core/console/views/pages/uptime_page.templ`, Line: 211, Col: 96}
				}
				_, templ_7745c5c3_Err = templ_7745c5c3_Buffer.WriteString(templ.EscapeString(templ_7745c5c3_Var8))
				if templ_7745c5c3_Err != nil {
					return templ_7745c5c3_Err
				}
				templ_7745c5c3_Err = templruntime.WriteString(templ_7745c5c3_Buffer, 10, " For Blocks ")
				if templ_7745c5c3_Err != nil {
					return templ_7745c5c3_Err
				}
				var templ_7745c5c3_Var9 string
				templ_7745c5c3_Var9, templ_7745c5c3_Err = templ.JoinStringErrs(fmt.Sprintf("%d - %d", props.ActiveNodeUptime.ActiveReport.BlockStart, props.ActiveNodeUptime.ActiveReport.BlockEnd))
				if templ_7745c5c3_Err != nil {
					return templ.Error{Err: templ_7745c5c3_Err, FileName: `pkg/core/console/views/pages/uptime_page.templ`, Line: 211, Col: 228}
				}
				_, templ_7745c5c3_Err = templ_7745c5c3_Buffer.WriteString(templ.EscapeString(templ_7745c5c3_Var9))
				if templ_7745c5c3_Err != nil {
					return templ_7745c5c3_Err
				}
				templ_7745c5c3_Err = templruntime.WriteString(templ_7745c5c3_Buffer, 11, "</h1><h3 class=\"text-sm\">TX: <a href=\"")
				if templ_7745c5c3_Err != nil {
					return templ_7745c5c3_Err
				}
				var templ_7745c5c3_Var10 templ.SafeURL
				templ_7745c5c3_Var10, templ_7745c5c3_Err = templ.JoinURLErrs(templ.URL(fmt.Sprintf("/console/tx/%s", props.ActiveNodeUptime.ActiveReport.TxHash)))
				if templ_7745c5c3_Err != nil {
<<<<<<< HEAD
					return templ.Error{Err: templ_7745c5c3_Err, FileName: `pkg/core/console/views/pages/uptime_page.templ`, Line: 214, Col: 114}
=======
					return templ.Error{Err: templ_7745c5c3_Err, FileName: `views/pages/uptime_page.templ`, Line: 214, Col: 114}
>>>>>>> 1602ffe7
				}
				_, templ_7745c5c3_Err = templ_7745c5c3_Buffer.WriteString(templ.EscapeString(templ_7745c5c3_Var10))
				if templ_7745c5c3_Err != nil {
					return templ_7745c5c3_Err
				}
				templ_7745c5c3_Err = templruntime.WriteString(templ_7745c5c3_Buffer, 12, "\">")
				if templ_7745c5c3_Err != nil {
					return templ_7745c5c3_Err
				}
				var templ_7745c5c3_Var11 string
				templ_7745c5c3_Var11, templ_7745c5c3_Err = templ.JoinStringErrs(props.ActiveNodeUptime.ActiveReport.TxHash)
				if templ_7745c5c3_Err != nil {
					return templ.Error{Err: templ_7745c5c3_Err, FileName: `pkg/core/console/views/pages/uptime_page.templ`, Line: 214, Col: 161}
				}
				_, templ_7745c5c3_Err = templ_7745c5c3_Buffer.WriteString(templ.EscapeString(templ_7745c5c3_Var11))
				if templ_7745c5c3_Err != nil {
					return templ_7745c5c3_Err
				}
				templ_7745c5c3_Err = templruntime.WriteString(templ_7745c5c3_Buffer, 13, "</a></h3><div class=\"flex flex-row text-center p-2\"><div class=\"basis-1/3 rounded-md bg-slate-100 py-8 mx-1\"><dt class=\"text-lg\">")
				if templ_7745c5c3_Err != nil {
					return templ_7745c5c3_Err
				}
				var templ_7745c5c3_Var12 string
				templ_7745c5c3_Var12, templ_7745c5c3_Err = templ.JoinStringErrs(props.ActiveNodeUptime.ActiveReport.Time.Format("06-01-02"))
				if templ_7745c5c3_Err != nil {
					return templ.Error{Err: templ_7745c5c3_Err, FileName: `pkg/core/console/views/pages/uptime_page.templ`, Line: 220, Col: 85}
				}
				_, templ_7745c5c3_Err = templ_7745c5c3_Buffer.WriteString(templ.EscapeString(templ_7745c5c3_Var12))
				if templ_7745c5c3_Err != nil {
					return templ_7745c5c3_Err
				}
				templ_7745c5c3_Err = templruntime.WriteString(templ_7745c5c3_Buffer, 14, "<br>")
				if templ_7745c5c3_Err != nil {
					return templ_7745c5c3_Err
				}
				var templ_7745c5c3_Var13 string
				templ_7745c5c3_Var13, templ_7745c5c3_Err = templ.JoinStringErrs(props.ActiveNodeUptime.ActiveReport.Time.Format("15:04:05 MST"))
				if templ_7745c5c3_Err != nil {
					return templ.Error{Err: templ_7745c5c3_Err, FileName: `pkg/core/console/views/pages/uptime_page.templ`, Line: 222, Col: 89}
				}
				_, templ_7745c5c3_Err = templ_7745c5c3_Buffer.WriteString(templ.EscapeString(templ_7745c5c3_Var13))
				if templ_7745c5c3_Err != nil {
					return templ_7745c5c3_Err
				}
				templ_7745c5c3_Err = templruntime.WriteString(templ_7745c5c3_Buffer, 15, "</dt><dd class=\"text-sm\">Date Finalized</dd></div><div class=\"basis-1/3 rounded-md bg-slate-100 py-8 mx-1\"><dt class=\"text-4xl\">")
				if templ_7745c5c3_Err != nil {
					return templ_7745c5c3_Err
				}
				var templ_7745c5c3_Var14 string
				templ_7745c5c3_Var14, templ_7745c5c3_Err = templ.JoinStringErrs(fmt.Sprintf("%.1fs", float64(props.AvgBlockTimeMs)/1000.0))
				if templ_7745c5c3_Err != nil {
					return templ.Error{Err: templ_7745c5c3_Err, FileName: `pkg/core/console/views/pages/uptime_page.templ`, Line: 228, Col: 101}
				}
				_, templ_7745c5c3_Err = templ_7745c5c3_Buffer.WriteString(templ.EscapeString(templ_7745c5c3_Var14))
				if templ_7745c5c3_Err != nil {
					return templ_7745c5c3_Err
				}
				templ_7745c5c3_Err = templruntime.WriteString(templ_7745c5c3_Buffer, 16, "</dt><dd class=\"text-sm\">Avg Block Time</dd></div><div class=\"basis-1/3 rounded-md bg-slate-100 py-8 mx-1\"><dt class=\"text-4xl\">")
				if templ_7745c5c3_Err != nil {
					return templ_7745c5c3_Err
				}
				var templ_7745c5c3_Var15 string
				templ_7745c5c3_Var15, templ_7745c5c3_Err = templ.JoinStringErrs(fmt.Sprintf("%d", (props.ActiveNodeUptime.ActiveReport.BlockEnd-props.ActiveNodeUptime.ActiveReport.BlockStart)+1))
				if templ_7745c5c3_Err != nil {
					return templ.Error{Err: templ_7745c5c3_Err, FileName: `pkg/core/console/views/pages/uptime_page.templ`, Line: 233, Col: 161}
				}
				_, templ_7745c5c3_Err = templ_7745c5c3_Buffer.WriteString(templ.EscapeString(templ_7745c5c3_Var15))
				if templ_7745c5c3_Err != nil {
					return templ_7745c5c3_Err
				}
				templ_7745c5c3_Err = templruntime.WriteString(templ_7745c5c3_Buffer, 17, "</dt><dd class=\"text-sm\">Total Blocks in Rollup</dd></div></div><div class=\"flex flex-row text-center p-2\"><div class=\"basis-1/4 rounded-md bg-slate-100 py-8 mx-1\"><dt class=\"text-4xl\">")
				if templ_7745c5c3_Err != nil {
					return templ_7745c5c3_Err
				}
				var templ_7745c5c3_Var16 string
				templ_7745c5c3_Var16, templ_7745c5c3_Err = templ.JoinStringErrs(fmt.Sprintf("%d", props.ActiveNodeUptime.ActiveReport.Quota))
				if templ_7745c5c3_Err != nil {
					return templ.Error{Err: templ_7745c5c3_Err, FileName: `pkg/core/console/views/pages/uptime_page.templ`, Line: 240, Col: 103}
				}
				_, templ_7745c5c3_Err = templ_7745c5c3_Buffer.WriteString(templ.EscapeString(templ_7745c5c3_Var16))
				if templ_7745c5c3_Err != nil {
					return templ_7745c5c3_Err
				}
				templ_7745c5c3_Err = templruntime.WriteString(templ_7745c5c3_Buffer, 18, "</dt><dd class=\"text-sm\">Block Quota</dd></div>")
				if templ_7745c5c3_Err != nil {
					return templ_7745c5c3_Err
				}
				var templ_7745c5c3_Var17 = []any{"basis-1/4 rounded-md bg-slate-100 py-8 mx-1", templ.KV(slaMissClass(), props.ActiveNodeUptime.IsValidator && !meetsPoWSla(props.ActiveNodeUptime.ActiveReport))}
				templ_7745c5c3_Err = templ.RenderCSSItems(ctx, templ_7745c5c3_Buffer, templ_7745c5c3_Var17...)
				if templ_7745c5c3_Err != nil {
					return templ_7745c5c3_Err
				}
				templ_7745c5c3_Err = templruntime.WriteString(templ_7745c5c3_Buffer, 19, "<div class=\"")
				if templ_7745c5c3_Err != nil {
					return templ_7745c5c3_Err
				}
				var templ_7745c5c3_Var18 string
				templ_7745c5c3_Var18, templ_7745c5c3_Err = templ.JoinStringErrs(templ.CSSClasses(templ_7745c5c3_Var17).String())
				if templ_7745c5c3_Err != nil {
					return templ.Error{Err: templ_7745c5c3_Err, FileName: `pkg/core/console/views/pages/uptime_page.templ`, Line: 1, Col: 0}
				}
				_, templ_7745c5c3_Err = templ_7745c5c3_Buffer.WriteString(templ.EscapeString(templ_7745c5c3_Var18))
				if templ_7745c5c3_Err != nil {
					return templ_7745c5c3_Err
				}
				templ_7745c5c3_Err = templruntime.WriteString(templ_7745c5c3_Buffer, 20, "\">")
				if templ_7745c5c3_Err != nil {
					return templ_7745c5c3_Err
				}
				if !props.ActiveNodeUptime.IsValidator {
					templ_7745c5c3_Err = templruntime.WriteString(templ_7745c5c3_Buffer, 21, "<dt class=\"text-4xl\">N/A</dt>")
					if templ_7745c5c3_Err != nil {
						return templ_7745c5c3_Err
					}
				} else {
					templ_7745c5c3_Err = templruntime.WriteString(templ_7745c5c3_Buffer, 22, "<dt class=\"text-4xl\">")
					if templ_7745c5c3_Err != nil {
						return templ_7745c5c3_Err
					}
					var templ_7745c5c3_Var19 string
					templ_7745c5c3_Var19, templ_7745c5c3_Err = templ.JoinStringErrs(fmt.Sprintf("%d", props.ActiveNodeUptime.ActiveReport.BlocksProposed))
					if templ_7745c5c3_Err != nil {
						return templ.Error{Err: templ_7745c5c3_Err, FileName: `pkg/core/console/views/pages/uptime_page.templ`, Line: 248, Col: 116}
					}
					_, templ_7745c5c3_Err = templ_7745c5c3_Buffer.WriteString(templ.EscapeString(templ_7745c5c3_Var19))
					if templ_7745c5c3_Err != nil {
						return templ_7745c5c3_Err
					}
					templ_7745c5c3_Err = templruntime.WriteString(templ_7745c5c3_Buffer, 23, "</dt>")
					if templ_7745c5c3_Err != nil {
						return templ_7745c5c3_Err
					}
				}
				templ_7745c5c3_Err = templruntime.WriteString(templ_7745c5c3_Buffer, 24, "<dd class=\"text-sm\">Blocks Proposed by Me</dd></div><div class=\"basis-1/4 rounded-md bg-slate-100 py-8 mx-1\"><dt class=\"text-4xl\">")
				if templ_7745c5c3_Err != nil {
					return templ_7745c5c3_Err
				}
				var templ_7745c5c3_Var20 string
				templ_7745c5c3_Var20, templ_7745c5c3_Err = templ.JoinStringErrs(fmt.Sprintf("%d", props.ActiveNodeUptime.ActiveReport.PoSChallengesTotal))
				if templ_7745c5c3_Err != nil {
					return templ.Error{Err: templ_7745c5c3_Err, FileName: `pkg/core/console/views/pages/uptime_page.templ`, Line: 254, Col: 116}
				}
				_, templ_7745c5c3_Err = templ_7745c5c3_Buffer.WriteString(templ.EscapeString(templ_7745c5c3_Var20))
				if templ_7745c5c3_Err != nil {
					return templ_7745c5c3_Err
				}
				templ_7745c5c3_Err = templruntime.WriteString(templ_7745c5c3_Buffer, 25, "</dt><dd class=\"text-sm\">Challenges Received</dd></div>")
				if templ_7745c5c3_Err != nil {
					return templ_7745c5c3_Err
				}
				var templ_7745c5c3_Var21 = []any{"basis-1/4 rounded-md bg-slate-100 py-8 mx-1", templ.KV(slaMissClass(), props.ActiveNodeUptime.IsValidator && !meetsPoSSla(props.ActiveNodeUptime.ActiveReport))}
				templ_7745c5c3_Err = templ.RenderCSSItems(ctx, templ_7745c5c3_Buffer, templ_7745c5c3_Var21...)
				if templ_7745c5c3_Err != nil {
					return templ_7745c5c3_Err
				}
				templ_7745c5c3_Err = templruntime.WriteString(templ_7745c5c3_Buffer, 26, "<div class=\"")
				if templ_7745c5c3_Err != nil {
					return templ_7745c5c3_Err
				}
				var templ_7745c5c3_Var22 string
				templ_7745c5c3_Var22, templ_7745c5c3_Err = templ.JoinStringErrs(templ.CSSClasses(templ_7745c5c3_Var21).String())
				if templ_7745c5c3_Err != nil {
					return templ.Error{Err: templ_7745c5c3_Err, FileName: `pkg/core/console/views/pages/uptime_page.templ`, Line: 1, Col: 0}
				}
				_, templ_7745c5c3_Err = templ_7745c5c3_Buffer.WriteString(templ.EscapeString(templ_7745c5c3_Var22))
				if templ_7745c5c3_Err != nil {
					return templ_7745c5c3_Err
				}
				templ_7745c5c3_Err = templruntime.WriteString(templ_7745c5c3_Buffer, 27, "\"><a href=\"")
				if templ_7745c5c3_Err != nil {
					return templ_7745c5c3_Err
				}
				var templ_7745c5c3_Var23 templ.SafeURL
				templ_7745c5c3_Var23, templ_7745c5c3_Err = templ.JoinURLErrs(
					templ.URL(
						fmt.Sprintf(
							"/console/pos?block_start=%d&block_end=%d",
							props.ActiveNodeUptime.ActiveReport.BlockStart,
							props.ActiveNodeUptime.ActiveReport.BlockEnd,
						),
					))
				if templ_7745c5c3_Err != nil {
<<<<<<< HEAD
					return templ.Error{Err: templ_7745c5c3_Err, FileName: `pkg/core/console/views/pages/uptime_page.templ`, Line: 266, Col: 25}
=======
					return templ.Error{Err: templ_7745c5c3_Err, FileName: `views/pages/uptime_page.templ`, Line: 266, Col: 25}
>>>>>>> 1602ffe7
				}
				_, templ_7745c5c3_Err = templ_7745c5c3_Buffer.WriteString(templ.EscapeString(templ_7745c5c3_Var23))
				if templ_7745c5c3_Err != nil {
					return templ_7745c5c3_Err
				}
				templ_7745c5c3_Err = templruntime.WriteString(templ_7745c5c3_Buffer, 28, "\">")
				if templ_7745c5c3_Err != nil {
					return templ_7745c5c3_Err
				}
				if !props.ActiveNodeUptime.IsValidator {
					templ_7745c5c3_Err = templruntime.WriteString(templ_7745c5c3_Buffer, 29, "<dt class=\"text-4xl\">N/A</dt>")
					if templ_7745c5c3_Err != nil {
						return templ_7745c5c3_Err
					}
				} else {
					templ_7745c5c3_Err = templruntime.WriteString(templ_7745c5c3_Buffer, 30, "<dt class=\"text-4xl\">")
					if templ_7745c5c3_Err != nil {
						return templ_7745c5c3_Err
					}
					var templ_7745c5c3_Var24 string
					templ_7745c5c3_Var24, templ_7745c5c3_Err = templ.JoinStringErrs(fmt.Sprintf("%d", props.ActiveNodeUptime.ActiveReport.PoSChallengesFailed))
					if templ_7745c5c3_Err != nil {
						return templ.Error{Err: templ_7745c5c3_Err, FileName: `pkg/core/console/views/pages/uptime_page.templ`, Line: 271, Col: 125}
					}
					_, templ_7745c5c3_Err = templ_7745c5c3_Buffer.WriteString(templ.EscapeString(templ_7745c5c3_Var24))
					if templ_7745c5c3_Err != nil {
						return templ_7745c5c3_Err
					}
					templ_7745c5c3_Err = templruntime.WriteString(templ_7745c5c3_Buffer, 31, "</dt>")
					if templ_7745c5c3_Err != nil {
						return templ_7745c5c3_Err
					}
				}
				templ_7745c5c3_Err = templruntime.WriteString(templ_7745c5c3_Buffer, 32, "<dd class=\"text-sm\">Challenges Failed</dd></a></div></div><table class=\"bg-slate-50 p-2 rounded validatorReports text-left m-4\"><colgroup><col> <col class=\"bg-white\"> <col> <col class=\"bg-white\"> <col> <col> <col></colgroup><tr><th>Validator</th><th colspan=\"2\" class=\"text-center\">Proof of Work Blocks<div class=\"flex flex-row text-left\"><div class=\"basis-1/2\">Quota</div><div class=\"basis-1/2\">Proposed</div></div></th><th colspan=\"2\" class=\"text-center\">Proof of Storage Challenges<div class=\"flex flex-row text-left\"><div class=\"basis-1/2\">Received</div><div class=\"basis-1/2\">Failed</div></div></th><th>SLA</th><th>History</th></tr>")
				if templ_7745c5c3_Err != nil {
					return templ_7745c5c3_Err
				}
				for _, up := range props.ValidatorUptimes {
					templ_7745c5c3_Err = validatorRowReport(up).Render(ctx, templ_7745c5c3_Buffer)
					if templ_7745c5c3_Err != nil {
						return templ_7745c5c3_Err
					}
				}
				templ_7745c5c3_Err = templruntime.WriteString(templ_7745c5c3_Buffer, 33, "</table>")
				if templ_7745c5c3_Err != nil {
					return templ_7745c5c3_Err
				}
			}
			return nil
		})
		templ_7745c5c3_Err = c.layout.SiteFrame().Render(templ.WithChildren(ctx, templ_7745c5c3_Var3), templ_7745c5c3_Buffer)
		if templ_7745c5c3_Err != nil {
			return templ_7745c5c3_Err
		}
		return nil
	})
}

func validatorRowReport(up *NodeUptime) templ.Component {
	return templruntime.GeneratedTemplate(func(templ_7745c5c3_Input templruntime.GeneratedComponentInput) (templ_7745c5c3_Err error) {
		templ_7745c5c3_W, ctx := templ_7745c5c3_Input.Writer, templ_7745c5c3_Input.Context
		if templ_7745c5c3_CtxErr := ctx.Err(); templ_7745c5c3_CtxErr != nil {
			return templ_7745c5c3_CtxErr
		}
		templ_7745c5c3_Buffer, templ_7745c5c3_IsBuffer := templruntime.GetBuffer(templ_7745c5c3_W)
		if !templ_7745c5c3_IsBuffer {
			defer func() {
				templ_7745c5c3_BufErr := templruntime.ReleaseBuffer(templ_7745c5c3_Buffer)
				if templ_7745c5c3_Err == nil {
					templ_7745c5c3_Err = templ_7745c5c3_BufErr
				}
			}()
		}
		ctx = templ.InitializeContext(ctx)
		templ_7745c5c3_Var25 := templ.GetChildren(ctx)
		if templ_7745c5c3_Var25 == nil {
			templ_7745c5c3_Var25 = templ.NopComponent
		}
		ctx = templ.ClearChildren(ctx)
		templ_7745c5c3_Err = templruntime.WriteString(templ_7745c5c3_Buffer, 34, "<tr>")
		if templ_7745c5c3_Err != nil {
			return templ_7745c5c3_Err
		}
		var templ_7745c5c3_Var26 = []any{getOverallSlaClass(up.ActiveReport)}
		templ_7745c5c3_Err = templ.RenderCSSItems(ctx, templ_7745c5c3_Buffer, templ_7745c5c3_Var26...)
		if templ_7745c5c3_Err != nil {
			return templ_7745c5c3_Err
		}
		templ_7745c5c3_Err = templruntime.WriteString(templ_7745c5c3_Buffer, 35, "<td class=\"")
		if templ_7745c5c3_Err != nil {
			return templ_7745c5c3_Err
		}
		var templ_7745c5c3_Var27 string
		templ_7745c5c3_Var27, templ_7745c5c3_Err = templ.JoinStringErrs(templ.CSSClasses(templ_7745c5c3_Var26).String())
		if templ_7745c5c3_Err != nil {
			return templ.Error{Err: templ_7745c5c3_Err, FileName: `pkg/core/console/views/pages/uptime_page.templ`, Line: 1, Col: 0}
		}
		_, templ_7745c5c3_Err = templ_7745c5c3_Buffer.WriteString(templ.EscapeString(templ_7745c5c3_Var27))
		if templ_7745c5c3_Err != nil {
			return templ_7745c5c3_Err
		}
		templ_7745c5c3_Err = templruntime.WriteString(templ_7745c5c3_Buffer, 36, "\"><a href=\"")
		if templ_7745c5c3_Err != nil {
			return templ_7745c5c3_Err
		}
		var templ_7745c5c3_Var28 templ.SafeURL
		templ_7745c5c3_Var28, templ_7745c5c3_Err = templ.JoinURLErrs(templ.URL(fmt.Sprintf("%s/console/uptime/%d", up.Endpoint, up.ActiveReport.SlaRollupId)))
		if templ_7745c5c3_Err != nil {
<<<<<<< HEAD
			return templ.Error{Err: templ_7745c5c3_Err, FileName: `pkg/core/console/views/pages/uptime_page.templ`, Line: 318, Col: 110}
=======
			return templ.Error{Err: templ_7745c5c3_Err, FileName: `views/pages/uptime_page.templ`, Line: 318, Col: 110}
>>>>>>> 1602ffe7
		}
		_, templ_7745c5c3_Err = templ_7745c5c3_Buffer.WriteString(templ.EscapeString(templ_7745c5c3_Var28))
		if templ_7745c5c3_Err != nil {
			return templ_7745c5c3_Err
		}
		templ_7745c5c3_Err = templruntime.WriteString(templ_7745c5c3_Buffer, 37, "\">")
		if templ_7745c5c3_Err != nil {
			return templ_7745c5c3_Err
		}
		var templ_7745c5c3_Var29 string
		templ_7745c5c3_Var29, templ_7745c5c3_Err = templ.JoinStringErrs(strippedEndpoint(up.Endpoint))
		if templ_7745c5c3_Err != nil {
			return templ.Error{Err: templ_7745c5c3_Err, FileName: `pkg/core/console/views/pages/uptime_page.templ`, Line: 319, Col: 47}
		}
		_, templ_7745c5c3_Err = templ_7745c5c3_Buffer.WriteString(templ.EscapeString(templ_7745c5c3_Var29))
		if templ_7745c5c3_Err != nil {
			return templ_7745c5c3_Err
		}
		templ_7745c5c3_Err = templruntime.WriteString(templ_7745c5c3_Buffer, 38, "</a></td><td>")
		if templ_7745c5c3_Err != nil {
			return templ_7745c5c3_Err
		}
		var templ_7745c5c3_Var30 string
		templ_7745c5c3_Var30, templ_7745c5c3_Err = templ.JoinStringErrs(fmt.Sprintf("%d", up.ActiveReport.Quota))
		if templ_7745c5c3_Err != nil {
			return templ.Error{Err: templ_7745c5c3_Err, FileName: `pkg/core/console/views/pages/uptime_page.templ`, Line: 322, Col: 54}
		}
		_, templ_7745c5c3_Err = templ_7745c5c3_Buffer.WriteString(templ.EscapeString(templ_7745c5c3_Var30))
		if templ_7745c5c3_Err != nil {
			return templ_7745c5c3_Err
		}
		templ_7745c5c3_Err = templruntime.WriteString(templ_7745c5c3_Buffer, 39, "</td>")
		if templ_7745c5c3_Err != nil {
			return templ_7745c5c3_Err
		}
		var templ_7745c5c3_Var31 = []any{getPoWSlaClass(up.ActiveReport)}
		templ_7745c5c3_Err = templ.RenderCSSItems(ctx, templ_7745c5c3_Buffer, templ_7745c5c3_Var31...)
		if templ_7745c5c3_Err != nil {
			return templ_7745c5c3_Err
		}
		templ_7745c5c3_Err = templruntime.WriteString(templ_7745c5c3_Buffer, 40, "<td class=\"")
		if templ_7745c5c3_Err != nil {
			return templ_7745c5c3_Err
		}
		var templ_7745c5c3_Var32 string
		templ_7745c5c3_Var32, templ_7745c5c3_Err = templ.JoinStringErrs(templ.CSSClasses(templ_7745c5c3_Var31).String())
		if templ_7745c5c3_Err != nil {
			return templ.Error{Err: templ_7745c5c3_Err, FileName: `pkg/core/console/views/pages/uptime_page.templ`, Line: 1, Col: 0}
		}
		_, templ_7745c5c3_Err = templ_7745c5c3_Buffer.WriteString(templ.EscapeString(templ_7745c5c3_Var32))
		if templ_7745c5c3_Err != nil {
			return templ_7745c5c3_Err
		}
		templ_7745c5c3_Err = templruntime.WriteString(templ_7745c5c3_Buffer, 41, "\">")
		if templ_7745c5c3_Err != nil {
			return templ_7745c5c3_Err
		}
		var templ_7745c5c3_Var33 string
		templ_7745c5c3_Var33, templ_7745c5c3_Err = templ.JoinStringErrs(fmt.Sprintf("%d", up.ActiveReport.BlocksProposed))
		if templ_7745c5c3_Err != nil {
			return templ.Error{Err: templ_7745c5c3_Err, FileName: `pkg/core/console/views/pages/uptime_page.templ`, Line: 324, Col: 63}
		}
		_, templ_7745c5c3_Err = templ_7745c5c3_Buffer.WriteString(templ.EscapeString(templ_7745c5c3_Var33))
		if templ_7745c5c3_Err != nil {
			return templ_7745c5c3_Err
		}
		templ_7745c5c3_Err = templruntime.WriteString(templ_7745c5c3_Buffer, 42, "</td><td>")
		if templ_7745c5c3_Err != nil {
			return templ_7745c5c3_Err
		}
		var templ_7745c5c3_Var34 string
		templ_7745c5c3_Var34, templ_7745c5c3_Err = templ.JoinStringErrs(fmt.Sprintf("%d", up.ActiveReport.PoSChallengesTotal))
		if templ_7745c5c3_Err != nil {
			return templ.Error{Err: templ_7745c5c3_Err, FileName: `pkg/core/console/views/pages/uptime_page.templ`, Line: 327, Col: 67}
		}
		_, templ_7745c5c3_Err = templ_7745c5c3_Buffer.WriteString(templ.EscapeString(templ_7745c5c3_Var34))
		if templ_7745c5c3_Err != nil {
			return templ_7745c5c3_Err
		}
		templ_7745c5c3_Err = templruntime.WriteString(templ_7745c5c3_Buffer, 43, "</td>")
		if templ_7745c5c3_Err != nil {
			return templ_7745c5c3_Err
		}
		var templ_7745c5c3_Var35 = []any{getPoSSlaClass(up.ActiveReport)}
		templ_7745c5c3_Err = templ.RenderCSSItems(ctx, templ_7745c5c3_Buffer, templ_7745c5c3_Var35...)
		if templ_7745c5c3_Err != nil {
			return templ_7745c5c3_Err
		}
		templ_7745c5c3_Err = templruntime.WriteString(templ_7745c5c3_Buffer, 44, "<td class=\"")
		if templ_7745c5c3_Err != nil {
			return templ_7745c5c3_Err
		}
		var templ_7745c5c3_Var36 string
		templ_7745c5c3_Var36, templ_7745c5c3_Err = templ.JoinStringErrs(templ.CSSClasses(templ_7745c5c3_Var35).String())
		if templ_7745c5c3_Err != nil {
			return templ.Error{Err: templ_7745c5c3_Err, FileName: `pkg/core/console/views/pages/uptime_page.templ`, Line: 1, Col: 0}
		}
		_, templ_7745c5c3_Err = templ_7745c5c3_Buffer.WriteString(templ.EscapeString(templ_7745c5c3_Var36))
		if templ_7745c5c3_Err != nil {
			return templ_7745c5c3_Err
		}
		templ_7745c5c3_Err = templruntime.WriteString(templ_7745c5c3_Buffer, 45, "\">")
		if templ_7745c5c3_Err != nil {
			return templ_7745c5c3_Err
		}
		var templ_7745c5c3_Var37 string
		templ_7745c5c3_Var37, templ_7745c5c3_Err = templ.JoinStringErrs(fmt.Sprintf("%d", up.ActiveReport.PoSChallengesFailed))
		if templ_7745c5c3_Err != nil {
			return templ.Error{Err: templ_7745c5c3_Err, FileName: `pkg/core/console/views/pages/uptime_page.templ`, Line: 329, Col: 68}
		}
		_, templ_7745c5c3_Err = templ_7745c5c3_Buffer.WriteString(templ.EscapeString(templ_7745c5c3_Var37))
		if templ_7745c5c3_Err != nil {
			return templ_7745c5c3_Err
		}
		templ_7745c5c3_Err = templruntime.WriteString(templ_7745c5c3_Buffer, 46, "</td>")
		if templ_7745c5c3_Err != nil {
			return templ_7745c5c3_Err
		}
		var templ_7745c5c3_Var38 = []any{getOverallSlaClass(up.ActiveReport)}
		templ_7745c5c3_Err = templ.RenderCSSItems(ctx, templ_7745c5c3_Buffer, templ_7745c5c3_Var38...)
		if templ_7745c5c3_Err != nil {
			return templ_7745c5c3_Err
		}
		templ_7745c5c3_Err = templruntime.WriteString(templ_7745c5c3_Buffer, 47, "<td class=\"")
		if templ_7745c5c3_Err != nil {
			return templ_7745c5c3_Err
		}
		var templ_7745c5c3_Var39 string
		templ_7745c5c3_Var39, templ_7745c5c3_Err = templ.JoinStringErrs(templ.CSSClasses(templ_7745c5c3_Var38).String())
		if templ_7745c5c3_Err != nil {
			return templ.Error{Err: templ_7745c5c3_Err, FileName: `pkg/core/console/views/pages/uptime_page.templ`, Line: 1, Col: 0}
		}
		_, templ_7745c5c3_Err = templ_7745c5c3_Buffer.WriteString(templ.EscapeString(templ_7745c5c3_Var39))
		if templ_7745c5c3_Err != nil {
			return templ_7745c5c3_Err
		}
		templ_7745c5c3_Err = templruntime.WriteString(templ_7745c5c3_Buffer, 48, "\">")
		if templ_7745c5c3_Err != nil {
			return templ_7745c5c3_Err
		}
		var templ_7745c5c3_Var40 string
		templ_7745c5c3_Var40, templ_7745c5c3_Err = templ.JoinStringErrs(meetsSlaText(up.ActiveReport))
		if templ_7745c5c3_Err != nil {
			return templ.Error{Err: templ_7745c5c3_Err, FileName: `pkg/core/console/views/pages/uptime_page.templ`, Line: 333, Col: 43}
		}
		_, templ_7745c5c3_Err = templ_7745c5c3_Buffer.WriteString(templ.EscapeString(templ_7745c5c3_Var40))
		if templ_7745c5c3_Err != nil {
			return templ_7745c5c3_Err
		}
		templ_7745c5c3_Err = templruntime.WriteString(templ_7745c5c3_Buffer, 49, "</td><td class=\"bg-white\">")
		if templ_7745c5c3_Err != nil {
			return templ_7745c5c3_Err
		}
		for _, h := range up.ReportHistory {
			templ_7745c5c3_Err = validatorMiniHistory(h, up.Endpoint).Render(ctx, templ_7745c5c3_Buffer)
			if templ_7745c5c3_Err != nil {
				return templ_7745c5c3_Err
			}
		}
		templ_7745c5c3_Err = templruntime.WriteString(templ_7745c5c3_Buffer, 50, "</td></tr>")
		if templ_7745c5c3_Err != nil {
			return templ_7745c5c3_Err
		}
		return nil
	})
}

func validatorMiniHistory(report SlaReport, endpoint string) templ.Component {
	return templruntime.GeneratedTemplate(func(templ_7745c5c3_Input templruntime.GeneratedComponentInput) (templ_7745c5c3_Err error) {
		templ_7745c5c3_W, ctx := templ_7745c5c3_Input.Writer, templ_7745c5c3_Input.Context
		if templ_7745c5c3_CtxErr := ctx.Err(); templ_7745c5c3_CtxErr != nil {
			return templ_7745c5c3_CtxErr
		}
		templ_7745c5c3_Buffer, templ_7745c5c3_IsBuffer := templruntime.GetBuffer(templ_7745c5c3_W)
		if !templ_7745c5c3_IsBuffer {
			defer func() {
				templ_7745c5c3_BufErr := templruntime.ReleaseBuffer(templ_7745c5c3_Buffer)
				if templ_7745c5c3_Err == nil {
					templ_7745c5c3_Err = templ_7745c5c3_BufErr
				}
			}()
		}
		ctx = templ.InitializeContext(ctx)
		templ_7745c5c3_Var41 := templ.GetChildren(ctx)
		if templ_7745c5c3_Var41 == nil {
			templ_7745c5c3_Var41 = templ.NopComponent
		}
		ctx = templ.ClearChildren(ctx)
		var templ_7745c5c3_Var42 = []any{uptimeBarMini(report)}
		templ_7745c5c3_Err = templ.RenderCSSItems(ctx, templ_7745c5c3_Buffer, templ_7745c5c3_Var42...)
		if templ_7745c5c3_Err != nil {
			return templ_7745c5c3_Err
		}
		templ_7745c5c3_Err = templruntime.WriteString(templ_7745c5c3_Buffer, 51, "<li class=\"")
		if templ_7745c5c3_Err != nil {
			return templ_7745c5c3_Err
		}
		var templ_7745c5c3_Var43 string
		templ_7745c5c3_Var43, templ_7745c5c3_Err = templ.JoinStringErrs(templ.CSSClasses(templ_7745c5c3_Var42).String())
		if templ_7745c5c3_Err != nil {
			return templ.Error{Err: templ_7745c5c3_Err, FileName: `pkg/core/console/views/pages/uptime_page.templ`, Line: 1, Col: 0}
		}
		_, templ_7745c5c3_Err = templ_7745c5c3_Buffer.WriteString(templ.EscapeString(templ_7745c5c3_Var43))
		if templ_7745c5c3_Err != nil {
			return templ_7745c5c3_Err
		}
		templ_7745c5c3_Err = templruntime.WriteString(templ_7745c5c3_Buffer, 52, "\"><a class=\"reportLink\" href=\"")
		if templ_7745c5c3_Err != nil {
			return templ_7745c5c3_Err
		}
		var templ_7745c5c3_Var44 templ.SafeURL
		templ_7745c5c3_Var44, templ_7745c5c3_Err = templ.JoinURLErrs(templ.URL(fmt.Sprintf("%s/console/uptime/%d", endpoint, report.SlaRollupId)))
		if templ_7745c5c3_Err != nil {
<<<<<<< HEAD
			return templ.Error{Err: templ_7745c5c3_Err, FileName: `pkg/core/console/views/pages/uptime_page.templ`, Line: 345, Col: 113}
=======
			return templ.Error{Err: templ_7745c5c3_Err, FileName: `views/pages/uptime_page.templ`, Line: 345, Col: 113}
>>>>>>> 1602ffe7
		}
		_, templ_7745c5c3_Err = templ_7745c5c3_Buffer.WriteString(templ.EscapeString(templ_7745c5c3_Var44))
		if templ_7745c5c3_Err != nil {
			return templ_7745c5c3_Err
		}
		templ_7745c5c3_Err = templruntime.WriteString(templ_7745c5c3_Buffer, 53, "\"></a></li>")
		if templ_7745c5c3_Err != nil {
			return templ_7745c5c3_Err
		}
		return nil
	})
}

var _ = templruntime.GeneratedTemplate<|MERGE_RESOLUTION|>--- conflicted
+++ resolved
@@ -262,7 +262,7 @@
 				var templ_7745c5c3_Var5 string
 				templ_7745c5c3_Var5, templ_7745c5c3_Err = templ.JoinStringErrs(templ.CSSClasses(templ_7745c5c3_Var4).String())
 				if templ_7745c5c3_Err != nil {
-					return templ.Error{Err: templ_7745c5c3_Err, FileName: `pkg/core/console/views/pages/uptime_page.templ`, Line: 1, Col: 0}
+					return templ.Error{Err: templ_7745c5c3_Err, FileName: `views/pages/uptime_page.templ`, Line: 1, Col: 0}
 				}
 				_, templ_7745c5c3_Err = templ_7745c5c3_Buffer.WriteString(templ.EscapeString(templ_7745c5c3_Var5))
 				if templ_7745c5c3_Err != nil {
@@ -275,11 +275,7 @@
 				var templ_7745c5c3_Var6 templ.SafeURL
 				templ_7745c5c3_Var6, templ_7745c5c3_Err = templ.JoinURLErrs(templ.URL(fmt.Sprintf("/console/uptime/%d", r.SlaRollupId)))
 				if templ_7745c5c3_Err != nil {
-<<<<<<< HEAD
-					return templ.Error{Err: templ_7745c5c3_Err, FileName: `pkg/core/console/views/pages/uptime_page.templ`, Line: 201, Col: 108}
-=======
 					return templ.Error{Err: templ_7745c5c3_Err, FileName: `views/pages/uptime_page.templ`, Line: 201, Col: 108}
->>>>>>> 1602ffe7
 				}
 				_, templ_7745c5c3_Err = templ_7745c5c3_Buffer.WriteString(templ.EscapeString(templ_7745c5c3_Var6))
 				if templ_7745c5c3_Err != nil {
@@ -292,7 +288,7 @@
 				var templ_7745c5c3_Var7 string
 				templ_7745c5c3_Var7, templ_7745c5c3_Err = templ.JoinStringErrs(r.Time.Format("06-01-02 15:04:05 MST"))
 				if templ_7745c5c3_Err != nil {
-					return templ.Error{Err: templ_7745c5c3_Err, FileName: `pkg/core/console/views/pages/uptime_page.templ`, Line: 202, Col: 91}
+					return templ.Error{Err: templ_7745c5c3_Err, FileName: `views/pages/uptime_page.templ`, Line: 202, Col: 91}
 				}
 				_, templ_7745c5c3_Err = templ_7745c5c3_Buffer.WriteString(templ.EscapeString(templ_7745c5c3_Var7))
 				if templ_7745c5c3_Err != nil {
@@ -320,7 +316,7 @@
 				var templ_7745c5c3_Var8 string
 				templ_7745c5c3_Var8, templ_7745c5c3_Err = templ.JoinStringErrs(fmt.Sprintf("%d", props.ActiveNodeUptime.ActiveReport.SlaRollupId))
 				if templ_7745c5c3_Err != nil {
-					return templ.Error{Err: templ_7745c5c3_Err, FileName: `pkg/core/console/views/pages/uptime_page.templ`, Line: 211, Col: 96}
+					return templ.Error{Err: templ_7745c5c3_Err, FileName: `views/pages/uptime_page.templ`, Line: 211, Col: 96}
 				}
 				_, templ_7745c5c3_Err = templ_7745c5c3_Buffer.WriteString(templ.EscapeString(templ_7745c5c3_Var8))
 				if templ_7745c5c3_Err != nil {
@@ -333,7 +329,7 @@
 				var templ_7745c5c3_Var9 string
 				templ_7745c5c3_Var9, templ_7745c5c3_Err = templ.JoinStringErrs(fmt.Sprintf("%d - %d", props.ActiveNodeUptime.ActiveReport.BlockStart, props.ActiveNodeUptime.ActiveReport.BlockEnd))
 				if templ_7745c5c3_Err != nil {
-					return templ.Error{Err: templ_7745c5c3_Err, FileName: `pkg/core/console/views/pages/uptime_page.templ`, Line: 211, Col: 228}
+					return templ.Error{Err: templ_7745c5c3_Err, FileName: `views/pages/uptime_page.templ`, Line: 211, Col: 228}
 				}
 				_, templ_7745c5c3_Err = templ_7745c5c3_Buffer.WriteString(templ.EscapeString(templ_7745c5c3_Var9))
 				if templ_7745c5c3_Err != nil {
@@ -346,11 +342,7 @@
 				var templ_7745c5c3_Var10 templ.SafeURL
 				templ_7745c5c3_Var10, templ_7745c5c3_Err = templ.JoinURLErrs(templ.URL(fmt.Sprintf("/console/tx/%s", props.ActiveNodeUptime.ActiveReport.TxHash)))
 				if templ_7745c5c3_Err != nil {
-<<<<<<< HEAD
-					return templ.Error{Err: templ_7745c5c3_Err, FileName: `pkg/core/console/views/pages/uptime_page.templ`, Line: 214, Col: 114}
-=======
 					return templ.Error{Err: templ_7745c5c3_Err, FileName: `views/pages/uptime_page.templ`, Line: 214, Col: 114}
->>>>>>> 1602ffe7
 				}
 				_, templ_7745c5c3_Err = templ_7745c5c3_Buffer.WriteString(templ.EscapeString(templ_7745c5c3_Var10))
 				if templ_7745c5c3_Err != nil {
@@ -363,7 +355,7 @@
 				var templ_7745c5c3_Var11 string
 				templ_7745c5c3_Var11, templ_7745c5c3_Err = templ.JoinStringErrs(props.ActiveNodeUptime.ActiveReport.TxHash)
 				if templ_7745c5c3_Err != nil {
-					return templ.Error{Err: templ_7745c5c3_Err, FileName: `pkg/core/console/views/pages/uptime_page.templ`, Line: 214, Col: 161}
+					return templ.Error{Err: templ_7745c5c3_Err, FileName: `views/pages/uptime_page.templ`, Line: 214, Col: 161}
 				}
 				_, templ_7745c5c3_Err = templ_7745c5c3_Buffer.WriteString(templ.EscapeString(templ_7745c5c3_Var11))
 				if templ_7745c5c3_Err != nil {
@@ -376,7 +368,7 @@
 				var templ_7745c5c3_Var12 string
 				templ_7745c5c3_Var12, templ_7745c5c3_Err = templ.JoinStringErrs(props.ActiveNodeUptime.ActiveReport.Time.Format("06-01-02"))
 				if templ_7745c5c3_Err != nil {
-					return templ.Error{Err: templ_7745c5c3_Err, FileName: `pkg/core/console/views/pages/uptime_page.templ`, Line: 220, Col: 85}
+					return templ.Error{Err: templ_7745c5c3_Err, FileName: `views/pages/uptime_page.templ`, Line: 220, Col: 85}
 				}
 				_, templ_7745c5c3_Err = templ_7745c5c3_Buffer.WriteString(templ.EscapeString(templ_7745c5c3_Var12))
 				if templ_7745c5c3_Err != nil {
@@ -389,7 +381,7 @@
 				var templ_7745c5c3_Var13 string
 				templ_7745c5c3_Var13, templ_7745c5c3_Err = templ.JoinStringErrs(props.ActiveNodeUptime.ActiveReport.Time.Format("15:04:05 MST"))
 				if templ_7745c5c3_Err != nil {
-					return templ.Error{Err: templ_7745c5c3_Err, FileName: `pkg/core/console/views/pages/uptime_page.templ`, Line: 222, Col: 89}
+					return templ.Error{Err: templ_7745c5c3_Err, FileName: `views/pages/uptime_page.templ`, Line: 222, Col: 89}
 				}
 				_, templ_7745c5c3_Err = templ_7745c5c3_Buffer.WriteString(templ.EscapeString(templ_7745c5c3_Var13))
 				if templ_7745c5c3_Err != nil {
@@ -402,7 +394,7 @@
 				var templ_7745c5c3_Var14 string
 				templ_7745c5c3_Var14, templ_7745c5c3_Err = templ.JoinStringErrs(fmt.Sprintf("%.1fs", float64(props.AvgBlockTimeMs)/1000.0))
 				if templ_7745c5c3_Err != nil {
-					return templ.Error{Err: templ_7745c5c3_Err, FileName: `pkg/core/console/views/pages/uptime_page.templ`, Line: 228, Col: 101}
+					return templ.Error{Err: templ_7745c5c3_Err, FileName: `views/pages/uptime_page.templ`, Line: 228, Col: 101}
 				}
 				_, templ_7745c5c3_Err = templ_7745c5c3_Buffer.WriteString(templ.EscapeString(templ_7745c5c3_Var14))
 				if templ_7745c5c3_Err != nil {
@@ -415,7 +407,7 @@
 				var templ_7745c5c3_Var15 string
 				templ_7745c5c3_Var15, templ_7745c5c3_Err = templ.JoinStringErrs(fmt.Sprintf("%d", (props.ActiveNodeUptime.ActiveReport.BlockEnd-props.ActiveNodeUptime.ActiveReport.BlockStart)+1))
 				if templ_7745c5c3_Err != nil {
-					return templ.Error{Err: templ_7745c5c3_Err, FileName: `pkg/core/console/views/pages/uptime_page.templ`, Line: 233, Col: 161}
+					return templ.Error{Err: templ_7745c5c3_Err, FileName: `views/pages/uptime_page.templ`, Line: 233, Col: 161}
 				}
 				_, templ_7745c5c3_Err = templ_7745c5c3_Buffer.WriteString(templ.EscapeString(templ_7745c5c3_Var15))
 				if templ_7745c5c3_Err != nil {
@@ -428,7 +420,7 @@
 				var templ_7745c5c3_Var16 string
 				templ_7745c5c3_Var16, templ_7745c5c3_Err = templ.JoinStringErrs(fmt.Sprintf("%d", props.ActiveNodeUptime.ActiveReport.Quota))
 				if templ_7745c5c3_Err != nil {
-					return templ.Error{Err: templ_7745c5c3_Err, FileName: `pkg/core/console/views/pages/uptime_page.templ`, Line: 240, Col: 103}
+					return templ.Error{Err: templ_7745c5c3_Err, FileName: `views/pages/uptime_page.templ`, Line: 240, Col: 103}
 				}
 				_, templ_7745c5c3_Err = templ_7745c5c3_Buffer.WriteString(templ.EscapeString(templ_7745c5c3_Var16))
 				if templ_7745c5c3_Err != nil {
@@ -450,7 +442,7 @@
 				var templ_7745c5c3_Var18 string
 				templ_7745c5c3_Var18, templ_7745c5c3_Err = templ.JoinStringErrs(templ.CSSClasses(templ_7745c5c3_Var17).String())
 				if templ_7745c5c3_Err != nil {
-					return templ.Error{Err: templ_7745c5c3_Err, FileName: `pkg/core/console/views/pages/uptime_page.templ`, Line: 1, Col: 0}
+					return templ.Error{Err: templ_7745c5c3_Err, FileName: `views/pages/uptime_page.templ`, Line: 1, Col: 0}
 				}
 				_, templ_7745c5c3_Err = templ_7745c5c3_Buffer.WriteString(templ.EscapeString(templ_7745c5c3_Var18))
 				if templ_7745c5c3_Err != nil {
@@ -473,7 +465,7 @@
 					var templ_7745c5c3_Var19 string
 					templ_7745c5c3_Var19, templ_7745c5c3_Err = templ.JoinStringErrs(fmt.Sprintf("%d", props.ActiveNodeUptime.ActiveReport.BlocksProposed))
 					if templ_7745c5c3_Err != nil {
-						return templ.Error{Err: templ_7745c5c3_Err, FileName: `pkg/core/console/views/pages/uptime_page.templ`, Line: 248, Col: 116}
+						return templ.Error{Err: templ_7745c5c3_Err, FileName: `views/pages/uptime_page.templ`, Line: 248, Col: 116}
 					}
 					_, templ_7745c5c3_Err = templ_7745c5c3_Buffer.WriteString(templ.EscapeString(templ_7745c5c3_Var19))
 					if templ_7745c5c3_Err != nil {
@@ -491,7 +483,7 @@
 				var templ_7745c5c3_Var20 string
 				templ_7745c5c3_Var20, templ_7745c5c3_Err = templ.JoinStringErrs(fmt.Sprintf("%d", props.ActiveNodeUptime.ActiveReport.PoSChallengesTotal))
 				if templ_7745c5c3_Err != nil {
-					return templ.Error{Err: templ_7745c5c3_Err, FileName: `pkg/core/console/views/pages/uptime_page.templ`, Line: 254, Col: 116}
+					return templ.Error{Err: templ_7745c5c3_Err, FileName: `views/pages/uptime_page.templ`, Line: 254, Col: 116}
 				}
 				_, templ_7745c5c3_Err = templ_7745c5c3_Buffer.WriteString(templ.EscapeString(templ_7745c5c3_Var20))
 				if templ_7745c5c3_Err != nil {
@@ -513,7 +505,7 @@
 				var templ_7745c5c3_Var22 string
 				templ_7745c5c3_Var22, templ_7745c5c3_Err = templ.JoinStringErrs(templ.CSSClasses(templ_7745c5c3_Var21).String())
 				if templ_7745c5c3_Err != nil {
-					return templ.Error{Err: templ_7745c5c3_Err, FileName: `pkg/core/console/views/pages/uptime_page.templ`, Line: 1, Col: 0}
+					return templ.Error{Err: templ_7745c5c3_Err, FileName: `views/pages/uptime_page.templ`, Line: 1, Col: 0}
 				}
 				_, templ_7745c5c3_Err = templ_7745c5c3_Buffer.WriteString(templ.EscapeString(templ_7745c5c3_Var22))
 				if templ_7745c5c3_Err != nil {
@@ -533,11 +525,7 @@
 						),
 					))
 				if templ_7745c5c3_Err != nil {
-<<<<<<< HEAD
-					return templ.Error{Err: templ_7745c5c3_Err, FileName: `pkg/core/console/views/pages/uptime_page.templ`, Line: 266, Col: 25}
-=======
 					return templ.Error{Err: templ_7745c5c3_Err, FileName: `views/pages/uptime_page.templ`, Line: 266, Col: 25}
->>>>>>> 1602ffe7
 				}
 				_, templ_7745c5c3_Err = templ_7745c5c3_Buffer.WriteString(templ.EscapeString(templ_7745c5c3_Var23))
 				if templ_7745c5c3_Err != nil {
@@ -560,7 +548,7 @@
 					var templ_7745c5c3_Var24 string
 					templ_7745c5c3_Var24, templ_7745c5c3_Err = templ.JoinStringErrs(fmt.Sprintf("%d", props.ActiveNodeUptime.ActiveReport.PoSChallengesFailed))
 					if templ_7745c5c3_Err != nil {
-						return templ.Error{Err: templ_7745c5c3_Err, FileName: `pkg/core/console/views/pages/uptime_page.templ`, Line: 271, Col: 125}
+						return templ.Error{Err: templ_7745c5c3_Err, FileName: `views/pages/uptime_page.templ`, Line: 271, Col: 125}
 					}
 					_, templ_7745c5c3_Err = templ_7745c5c3_Buffer.WriteString(templ.EscapeString(templ_7745c5c3_Var24))
 					if templ_7745c5c3_Err != nil {
@@ -633,7 +621,7 @@
 		var templ_7745c5c3_Var27 string
 		templ_7745c5c3_Var27, templ_7745c5c3_Err = templ.JoinStringErrs(templ.CSSClasses(templ_7745c5c3_Var26).String())
 		if templ_7745c5c3_Err != nil {
-			return templ.Error{Err: templ_7745c5c3_Err, FileName: `pkg/core/console/views/pages/uptime_page.templ`, Line: 1, Col: 0}
+			return templ.Error{Err: templ_7745c5c3_Err, FileName: `views/pages/uptime_page.templ`, Line: 1, Col: 0}
 		}
 		_, templ_7745c5c3_Err = templ_7745c5c3_Buffer.WriteString(templ.EscapeString(templ_7745c5c3_Var27))
 		if templ_7745c5c3_Err != nil {
@@ -646,11 +634,7 @@
 		var templ_7745c5c3_Var28 templ.SafeURL
 		templ_7745c5c3_Var28, templ_7745c5c3_Err = templ.JoinURLErrs(templ.URL(fmt.Sprintf("%s/console/uptime/%d", up.Endpoint, up.ActiveReport.SlaRollupId)))
 		if templ_7745c5c3_Err != nil {
-<<<<<<< HEAD
-			return templ.Error{Err: templ_7745c5c3_Err, FileName: `pkg/core/console/views/pages/uptime_page.templ`, Line: 318, Col: 110}
-=======
 			return templ.Error{Err: templ_7745c5c3_Err, FileName: `views/pages/uptime_page.templ`, Line: 318, Col: 110}
->>>>>>> 1602ffe7
 		}
 		_, templ_7745c5c3_Err = templ_7745c5c3_Buffer.WriteString(templ.EscapeString(templ_7745c5c3_Var28))
 		if templ_7745c5c3_Err != nil {
@@ -663,7 +647,7 @@
 		var templ_7745c5c3_Var29 string
 		templ_7745c5c3_Var29, templ_7745c5c3_Err = templ.JoinStringErrs(strippedEndpoint(up.Endpoint))
 		if templ_7745c5c3_Err != nil {
-			return templ.Error{Err: templ_7745c5c3_Err, FileName: `pkg/core/console/views/pages/uptime_page.templ`, Line: 319, Col: 47}
+			return templ.Error{Err: templ_7745c5c3_Err, FileName: `views/pages/uptime_page.templ`, Line: 319, Col: 47}
 		}
 		_, templ_7745c5c3_Err = templ_7745c5c3_Buffer.WriteString(templ.EscapeString(templ_7745c5c3_Var29))
 		if templ_7745c5c3_Err != nil {
@@ -676,7 +660,7 @@
 		var templ_7745c5c3_Var30 string
 		templ_7745c5c3_Var30, templ_7745c5c3_Err = templ.JoinStringErrs(fmt.Sprintf("%d", up.ActiveReport.Quota))
 		if templ_7745c5c3_Err != nil {
-			return templ.Error{Err: templ_7745c5c3_Err, FileName: `pkg/core/console/views/pages/uptime_page.templ`, Line: 322, Col: 54}
+			return templ.Error{Err: templ_7745c5c3_Err, FileName: `views/pages/uptime_page.templ`, Line: 322, Col: 54}
 		}
 		_, templ_7745c5c3_Err = templ_7745c5c3_Buffer.WriteString(templ.EscapeString(templ_7745c5c3_Var30))
 		if templ_7745c5c3_Err != nil {
@@ -698,7 +682,7 @@
 		var templ_7745c5c3_Var32 string
 		templ_7745c5c3_Var32, templ_7745c5c3_Err = templ.JoinStringErrs(templ.CSSClasses(templ_7745c5c3_Var31).String())
 		if templ_7745c5c3_Err != nil {
-			return templ.Error{Err: templ_7745c5c3_Err, FileName: `pkg/core/console/views/pages/uptime_page.templ`, Line: 1, Col: 0}
+			return templ.Error{Err: templ_7745c5c3_Err, FileName: `views/pages/uptime_page.templ`, Line: 1, Col: 0}
 		}
 		_, templ_7745c5c3_Err = templ_7745c5c3_Buffer.WriteString(templ.EscapeString(templ_7745c5c3_Var32))
 		if templ_7745c5c3_Err != nil {
@@ -711,7 +695,7 @@
 		var templ_7745c5c3_Var33 string
 		templ_7745c5c3_Var33, templ_7745c5c3_Err = templ.JoinStringErrs(fmt.Sprintf("%d", up.ActiveReport.BlocksProposed))
 		if templ_7745c5c3_Err != nil {
-			return templ.Error{Err: templ_7745c5c3_Err, FileName: `pkg/core/console/views/pages/uptime_page.templ`, Line: 324, Col: 63}
+			return templ.Error{Err: templ_7745c5c3_Err, FileName: `views/pages/uptime_page.templ`, Line: 324, Col: 63}
 		}
 		_, templ_7745c5c3_Err = templ_7745c5c3_Buffer.WriteString(templ.EscapeString(templ_7745c5c3_Var33))
 		if templ_7745c5c3_Err != nil {
@@ -724,7 +708,7 @@
 		var templ_7745c5c3_Var34 string
 		templ_7745c5c3_Var34, templ_7745c5c3_Err = templ.JoinStringErrs(fmt.Sprintf("%d", up.ActiveReport.PoSChallengesTotal))
 		if templ_7745c5c3_Err != nil {
-			return templ.Error{Err: templ_7745c5c3_Err, FileName: `pkg/core/console/views/pages/uptime_page.templ`, Line: 327, Col: 67}
+			return templ.Error{Err: templ_7745c5c3_Err, FileName: `views/pages/uptime_page.templ`, Line: 327, Col: 67}
 		}
 		_, templ_7745c5c3_Err = templ_7745c5c3_Buffer.WriteString(templ.EscapeString(templ_7745c5c3_Var34))
 		if templ_7745c5c3_Err != nil {
@@ -746,7 +730,7 @@
 		var templ_7745c5c3_Var36 string
 		templ_7745c5c3_Var36, templ_7745c5c3_Err = templ.JoinStringErrs(templ.CSSClasses(templ_7745c5c3_Var35).String())
 		if templ_7745c5c3_Err != nil {
-			return templ.Error{Err: templ_7745c5c3_Err, FileName: `pkg/core/console/views/pages/uptime_page.templ`, Line: 1, Col: 0}
+			return templ.Error{Err: templ_7745c5c3_Err, FileName: `views/pages/uptime_page.templ`, Line: 1, Col: 0}
 		}
 		_, templ_7745c5c3_Err = templ_7745c5c3_Buffer.WriteString(templ.EscapeString(templ_7745c5c3_Var36))
 		if templ_7745c5c3_Err != nil {
@@ -759,7 +743,7 @@
 		var templ_7745c5c3_Var37 string
 		templ_7745c5c3_Var37, templ_7745c5c3_Err = templ.JoinStringErrs(fmt.Sprintf("%d", up.ActiveReport.PoSChallengesFailed))
 		if templ_7745c5c3_Err != nil {
-			return templ.Error{Err: templ_7745c5c3_Err, FileName: `pkg/core/console/views/pages/uptime_page.templ`, Line: 329, Col: 68}
+			return templ.Error{Err: templ_7745c5c3_Err, FileName: `views/pages/uptime_page.templ`, Line: 329, Col: 68}
 		}
 		_, templ_7745c5c3_Err = templ_7745c5c3_Buffer.WriteString(templ.EscapeString(templ_7745c5c3_Var37))
 		if templ_7745c5c3_Err != nil {
@@ -781,7 +765,7 @@
 		var templ_7745c5c3_Var39 string
 		templ_7745c5c3_Var39, templ_7745c5c3_Err = templ.JoinStringErrs(templ.CSSClasses(templ_7745c5c3_Var38).String())
 		if templ_7745c5c3_Err != nil {
-			return templ.Error{Err: templ_7745c5c3_Err, FileName: `pkg/core/console/views/pages/uptime_page.templ`, Line: 1, Col: 0}
+			return templ.Error{Err: templ_7745c5c3_Err, FileName: `views/pages/uptime_page.templ`, Line: 1, Col: 0}
 		}
 		_, templ_7745c5c3_Err = templ_7745c5c3_Buffer.WriteString(templ.EscapeString(templ_7745c5c3_Var39))
 		if templ_7745c5c3_Err != nil {
@@ -794,7 +778,7 @@
 		var templ_7745c5c3_Var40 string
 		templ_7745c5c3_Var40, templ_7745c5c3_Err = templ.JoinStringErrs(meetsSlaText(up.ActiveReport))
 		if templ_7745c5c3_Err != nil {
-			return templ.Error{Err: templ_7745c5c3_Err, FileName: `pkg/core/console/views/pages/uptime_page.templ`, Line: 333, Col: 43}
+			return templ.Error{Err: templ_7745c5c3_Err, FileName: `views/pages/uptime_page.templ`, Line: 333, Col: 43}
 		}
 		_, templ_7745c5c3_Err = templ_7745c5c3_Buffer.WriteString(templ.EscapeString(templ_7745c5c3_Var40))
 		if templ_7745c5c3_Err != nil {
@@ -851,7 +835,7 @@
 		var templ_7745c5c3_Var43 string
 		templ_7745c5c3_Var43, templ_7745c5c3_Err = templ.JoinStringErrs(templ.CSSClasses(templ_7745c5c3_Var42).String())
 		if templ_7745c5c3_Err != nil {
-			return templ.Error{Err: templ_7745c5c3_Err, FileName: `pkg/core/console/views/pages/uptime_page.templ`, Line: 1, Col: 0}
+			return templ.Error{Err: templ_7745c5c3_Err, FileName: `views/pages/uptime_page.templ`, Line: 1, Col: 0}
 		}
 		_, templ_7745c5c3_Err = templ_7745c5c3_Buffer.WriteString(templ.EscapeString(templ_7745c5c3_Var43))
 		if templ_7745c5c3_Err != nil {
@@ -864,11 +848,7 @@
 		var templ_7745c5c3_Var44 templ.SafeURL
 		templ_7745c5c3_Var44, templ_7745c5c3_Err = templ.JoinURLErrs(templ.URL(fmt.Sprintf("%s/console/uptime/%d", endpoint, report.SlaRollupId)))
 		if templ_7745c5c3_Err != nil {
-<<<<<<< HEAD
-			return templ.Error{Err: templ_7745c5c3_Err, FileName: `pkg/core/console/views/pages/uptime_page.templ`, Line: 345, Col: 113}
-=======
 			return templ.Error{Err: templ_7745c5c3_Err, FileName: `views/pages/uptime_page.templ`, Line: 345, Col: 113}
->>>>>>> 1602ffe7
 		}
 		_, templ_7745c5c3_Err = templ_7745c5c3_Buffer.WriteString(templ.EscapeString(templ_7745c5c3_Var44))
 		if templ_7745c5c3_Err != nil {
