--- conflicted
+++ resolved
@@ -17,19 +17,6 @@
 	"go.uber.org/zap"
 )
 
-<<<<<<< HEAD
-func (s *Server) registerCRPCRoutes(g *echo.Group) {
-	// Explicit REST-style endpoints
-	g.GET("/crpc/status", s.getStatus)
-	g.GET("/crpc/health", s.getHealth)
-	g.GET("/crpc/block", s.getBlock)
-	g.GET("/crpc/commit", s.getCommit)
-	g.GET("/crpc/validators", s.getValidators)
-	g.GET("/crpc/consensus_params", s.getConsensusParams)
-
-	// JSON-RPC endpoint
-	g.POST("/crpc", s.handleJSONRPC)
-=======
 // allowedMethods defines the allowed RPC methods for state sync
 // This is read-only after initialization, making it safe for concurrent access
 var allowedMethods = map[string]struct{}{
@@ -39,7 +26,6 @@
 	"validators":       {},
 	"consensus_params": {}, // Required for state sync to fetch consensus parameters
 	"health":           {},
->>>>>>> 1422e781
 }
 
 // maxRequestBodySize limits request size to 64KB - RPC requests should be tiny
@@ -65,103 +51,6 @@
 			s.logger.Error("failed to read request body", zap.Error(err))
 			return respondWithError(c, http.StatusBadRequest, "failed to read request")
 		}
-<<<<<<< HEAD
-		height = &h
-	}
-
-	res, err := s.rpc.Block(ctx, height)
-	if err != nil {
-		return respondWithError(c, 502, err.Error())
-	}
-	return c.JSON(http.StatusOK, wrapJSONRPC(res))
-}
-
-func (s *Server) getCommit(c echo.Context) error {
-	ctx := c.Request().Context()
-	heightParam := c.QueryParam("height")
-
-	var height *int64
-	if heightParam != "" {
-		h, err := strconv.ParseInt(heightParam, 10, 64)
-		if err != nil {
-			return respondWithError(c, 400, "invalid height")
-		}
-		height = &h
-	}
-
-	res, err := s.rpc.Commit(ctx, height)
-	if err != nil {
-		return respondWithError(c, 502, err.Error())
-	}
-	return c.JSON(http.StatusOK, wrapJSONRPC(res))
-}
-
-func (s *Server) getValidators(c echo.Context) error {
-	ctx := c.Request().Context()
-	heightParam := c.QueryParam("height")
-	pageParam := c.QueryParam("page")
-	perPageParam := c.QueryParam("per_page")
-
-	var height *int64
-	var page, perPage *int
-
-	if heightParam != "" {
-		h, err := strconv.ParseInt(heightParam, 10, 64)
-		if err != nil {
-			return respondWithError(c, 400, "invalid height")
-		}
-		height = &h
-	}
-
-	if pageParam != "" {
-		p, err := strconv.Atoi(pageParam)
-		if err != nil {
-			return respondWithError(c, 400, "invalid page")
-		}
-		page = &p
-	}
-
-	if perPageParam != "" {
-		pp, err := strconv.Atoi(perPageParam)
-		if err != nil {
-			return respondWithError(c, 400, "invalid per_page")
-		}
-		perPage = &pp
-	}
-
-	res, err := s.rpc.Validators(ctx, height, page, perPage)
-	if err != nil {
-		return respondWithError(c, 502, err.Error())
-	}
-	return c.JSON(http.StatusOK, wrapJSONRPC(res))
-}
-
-func (s *Server) getConsensusParams(c echo.Context) error {
-	ctx := c.Request().Context()
-	heightParam := c.QueryParam("height")
-
-	var height *int64
-	if heightParam != "" {
-		h, err := strconv.ParseInt(heightParam, 10, 64)
-		if err != nil {
-			return respondWithError(c, 400, "invalid height")
-		}
-		height = &h
-	}
-
-	res, err := s.rpc.ConsensusParams(ctx, height)
-	if err != nil {
-		return respondWithError(c, 502, err.Error())
-	}
-	return c.JSON(http.StatusOK, wrapJSONRPC(res))
-}
-
-// ---------- JSON-RPC endpoint ----------
-
-func (s *Server) handleJSONRPC(c echo.Context) error {
-	ctx := c.Request().Context()
-=======
->>>>>>> 1422e781
 
 		// Check if request was too large (if we read exactly the limit, there might be more)
 		if len(body) == maxRequestBodySize {
@@ -199,108 +88,6 @@
 				zap.String("method", basePath))
 			return respondWithError(c, http.StatusForbidden, "RPC method not allowed")
 		}
-<<<<<<< HEAD
-		return c.JSON(http.StatusOK, newJSONRPCResponse(req.ID, res))
-
-	case "commit":
-		var params []any
-		_ = json.Unmarshal(req.Params, &params)
-
-		var height *int64
-		if len(params) > 0 {
-			switch v := params[0].(type) {
-			case float64:
-				h := int64(v)
-				height = &h
-			case string:
-				if h, err := strconv.ParseInt(v, 10, 64); err == nil {
-					height = &h
-				}
-			}
-		}
-		res, err := s.rpc.Commit(ctx, height)
-		if err != nil {
-			return respondWithError(c, 502, err.Error())
-		}
-		return c.JSON(http.StatusOK, newJSONRPCResponse(req.ID, res))
-
-	case "validators":
-		var params []any
-		_ = json.Unmarshal(req.Params, &params)
-
-		var height *int64
-		var page, perPage *int
-
-		if len(params) > 0 {
-			switch v := params[0].(type) {
-			case float64:
-				h := int64(v)
-				height = &h
-			case string:
-				if h, err := strconv.ParseInt(v, 10, 64); err == nil {
-					height = &h
-				}
-			}
-		}
-		if len(params) > 1 {
-			switch v := params[1].(type) {
-			case float64:
-				p := int(v)
-				page = &p
-			case string:
-				if p, err := strconv.Atoi(v); err == nil {
-					page = &p
-				}
-			}
-		}
-		if len(params) > 2 {
-			switch v := params[2].(type) {
-			case float64:
-				pp := int(v)
-				perPage = &pp
-			case string:
-				if pp, err := strconv.Atoi(v); err == nil {
-					perPage = &pp
-				}
-			}
-		}
-
-		res, err := s.rpc.Validators(ctx, height, page, perPage)
-		if err != nil {
-			return respondWithError(c, 502, err.Error())
-		}
-		return c.JSON(http.StatusOK, newJSONRPCResponse(req.ID, res))
-
-	case "consensus_params":
-		var params []any
-		_ = json.Unmarshal(req.Params, &params)
-
-		var height *int64
-		if len(params) > 0 {
-			switch v := params[0].(type) {
-			case float64:
-				h := int64(v)
-				height = &h
-			case string:
-				if h, err := strconv.ParseInt(v, 10, 64); err == nil {
-					height = &h
-				}
-			}
-		}
-		res, err := s.rpc.ConsensusParams(ctx, height)
-		if err != nil {
-			return respondWithError(c, 502, err.Error())
-		}
-		return c.JSON(http.StatusOK, newJSONRPCResponse(req.ID, res))
-
-	default:
-		return c.JSON(http.StatusOK, map[string]any{
-			"jsonrpc": "2.0",
-			"id":      req.ID,
-			"error": map[string]any{
-				"code":    -32601,
-				"message": "method not found",
-=======
 	}
 
 	// Create HTTP client with Unix socket transport
@@ -310,7 +97,6 @@
 			DialContext: func(ctx context.Context, _, _ string) (net.Conn, error) {
 				dialer := net.Dialer{}
 				return dialer.DialContext(ctx, "unix", config.CometRPCSocket)
->>>>>>> 1422e781
 			},
 		},
 	}
