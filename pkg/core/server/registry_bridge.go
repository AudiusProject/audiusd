--- conflicted
+++ resolved
@@ -12,7 +12,6 @@
 	"connectrpc.com/connect"
 	v1 "github.com/AudiusProject/audiusd/pkg/api/core/v1"
 	"github.com/AudiusProject/audiusd/pkg/common"
-	ccommon "github.com/AudiusProject/audiusd/pkg/core/common"
 	"github.com/AudiusProject/audiusd/pkg/core/contracts"
 	"github.com/AudiusProject/audiusd/pkg/logger"
 	"github.com/cometbft/cometbft/crypto/ed25519"
@@ -190,11 +189,6 @@
 		SpId:           spID,
 		Deadline:       s.cache.currentHeight.Load() + 120,
 	}
-<<<<<<< HEAD
-=======
-	params := protocol.NewProtocolGetRegistrationAttestationParams()
-	params.SetRegistration(ccommon.ValidatorRegistrationIntoOapi(reg))
->>>>>>> 4aed1ac5
 	for addr, _ := range rendezvous {
 		if peer, ok := peers[addr]; ok {
 			resp, err := peer.GetRegistrationAttestation(ctx, connect.NewRequest(&v1.GetRegistrationAttestationRequest{
@@ -421,11 +415,6 @@
 	}
 
 	peers := s.GetPeers()
-<<<<<<< HEAD
-=======
-	params := protocol.NewProtocolGetDeregistrationAttestationParams()
-	params.SetDeregistration(ccommon.ValidatorDeregistrationIntoOapi(dereg))
->>>>>>> 4aed1ac5
 	for addr, _ := range rendezvous {
 		if peer, ok := peers[addr]; ok {
 			resp, err := peer.GetDeregistrationAttestation(ctx, connect.NewRequest(&v1.GetDeregistrationAttestationRequest{
