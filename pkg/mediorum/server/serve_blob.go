package server

import (
	"context"
<<<<<<< HEAD
=======
	"encoding/base64"
	"encoding/json"
>>>>>>> 9942d860
	"errors"
	"fmt"
	"io"
	"mime"
	"net/http"
	"strconv"
	"strings"
	"time"

	"github.com/AudiusProject/audiusd/pkg/mediorum/server/signature"
	"go.uber.org/zap"
	"gorm.io/gorm"

	"github.com/AudiusProject/audiusd/pkg/mediorum/cidutil"

	"github.com/erni27/imcache"
	"github.com/labstack/echo/v4"
	"gocloud.dev/gcerrors"
	"golang.org/x/exp/slices"
)

func (ss *MediorumServer) serveBlobLocation(c echo.Context) error {
	cid := c.Param("cid")
	preferred, _ := ss.rendezvousAllHosts(cid)

	// if ?sniff=1 to actually find the hosts that have it
	sniff, _ := strconv.ParseBool(c.QueryParam("sniff"))
	var attrs []HostAttrSniff
	if sniff {
		fix, _ := strconv.ParseBool(c.QueryParam("fix"))
		attrs = ss.sniffAndFix(cid, fix)
	}

	return c.JSON(200, map[string]any{
		"cid":       cid,
		"preferred": preferred,
		"sniff":     attrs,
	})
}

func (ss *MediorumServer) serveBlobInfo(c echo.Context) error {
	ctx := c.Request().Context()
	cid := c.Param("cid")
	key := cidutil.ShardCID(cid)
	attr, err := ss.bucket.Attributes(ctx, key)
	if err != nil {
		if gcerrors.Code(err) == gcerrors.NotFound {
			return c.String(404, "blob not found")
		}
		ss.logger.Warn("error getting blob attributes", "error", err)
		return err
	}

	// since this is called before redirecting, make sure this node can actually serve the blob (it needs to check db for delisted status)
	dbHealthy := ss.databaseSize > 0 && ss.dbSizeErr == "" && ss.uploadsCountErr == ""
	if !dbHealthy {
		return c.String(500, "database connection issue")
	}

	return c.JSON(200, attr)
}

func (ss *MediorumServer) ensureNotDelisted(next echo.HandlerFunc) echo.HandlerFunc {
	return func(c echo.Context) error {
		ctx := c.Request().Context()
		key := c.Param("cid")

		if ss.isCidBlacklisted(ctx, key) {
			ss.logger.Debug("cid is blacklisted", "cid", key)
			return c.String(403, "cid is blacklisted by this node")
		}

		c.Set("checkedDelistStatus", true)
		return next(c)
	}
}

func (ss *MediorumServer) serveBlob(c echo.Context) error {
	ctx := c.Request().Context()
	cid := c.Param("cid")

	// the only keys we store with ".jpg" suffixes are of the format "<cid>/<size>.jpg", so remove the ".jpg" if it's just like "<cid>.jpg"
	// this is to support clients that forget to leave off the .jpg for this legacy format
	if strings.HasSuffix(cid, ".jpg") && !strings.Contains(cid, "/") {
		cid = cid[:len(cid)-4]

		// find and replace cid parameter for future calls
		names := c.ParamNames()
		values := c.ParamValues()
		for i, name := range names {
			if name == "cid" {
				values[i] = cid
			}
		}

		// set parameters back to the context
		c.SetParamNames(names...)
		c.SetParamValues(values...)
	}

	key := cidutil.ShardCID(cid)

	// if the client provided a filename, set it in the header to be auto-populated in download prompt
	filenameForDownload := c.QueryParam("filename")
	if filenameForDownload != "" {
		contentDisposition := mime.QEncoding.Encode("utf-8", filenameForDownload)
		c.Response().Header().Set("Content-Disposition", fmt.Sprintf(`attachment; filename="%s"`, contentDisposition))
	}

	blob, err := ss.bucket.NewReader(ctx, key, nil)

	// If our bucket doesn't have the file, find a different node
	if err != nil {
		if gcerrors.Code(err) == gcerrors.NotFound {
			// don't redirect if the client only wants to know if we have it (ie localOnly query param is true)
			if localOnly, _ := strconv.ParseBool(c.QueryParam("localOnly")); localOnly {
				return c.String(404, "blob not found")
			}

			// redirect to it
			host := ss.findNodeToServeBlob(ctx, cid)
			if host == "" {
				return c.String(404, "blob not found")
			}

			dest := ss.replaceHost(c, host)
			query := dest.Query()
			query.Add("allow_unhealthy", "true") // we confirmed the node has it, so allow it to serve it even if unhealthy
			dest.RawQuery = query.Encode()
			return c.Redirect(302, dest.String())
		}
		return err
	}

	defer func() {
		if blob != nil {
			blob.Close()
		}
	}()

	if c.Request().Method == "HEAD" {
		return c.NoContent(200)
	}

	isAudioFile := strings.HasPrefix(blob.ContentType(), "audio")

	if isAudioFile {
		// detect mime type and block mp3 streaming outside of the /tracks/cidstream route
		if !strings.Contains(c.Path(), "cidstream") {
			return c.String(401, "mp3 streaming is blocked. Please use Discovery /v1/tracks/:encodedId/stream")
		}
		// track metrics in separate threads
		go ss.recordMetric(StreamTrack)
		// synchronously write track listen to event queue
		ss.logTrackListen(c)
		setTimingHeader(c)

		// stream audio
		http.ServeContent(c.Response(), c.Request(), cid, blob.ModTime(), blob)
		return nil
	} else {
		// non audio (images)
		// images: cache 30 days
		c.Response().Header().Set(echo.HeaderCacheControl, "public, max-age=2592000, immutable")
		blobData, err := io.ReadAll(blob)
		if err != nil {
			return err
		}
		go ss.recordMetric(ServeImage)
		return c.Blob(200, blob.ContentType(), blobData)
	}

}

func (ss *MediorumServer) recordMetric(action string) {
	today := time.Now().UTC().Truncate(24 * time.Hour)
	firstOfMonth := time.Date(today.Year(), today.Month(), 1, 0, 0, 0, 0, time.UTC)

	// Increment daily metric
	err := ss.crud.DB.Transaction(func(tx *gorm.DB) error {
		var metric DailyMetrics
		if err := tx.FirstOrCreate(&metric, DailyMetrics{
			Timestamp: today,
			Action:    action,
		}).Error; err != nil {
			return err
		}
		metric.Count += 1
		if err := tx.Save(&metric).Error; err != nil {
			return err
		}

		return nil
	})

	if err != nil {
		ss.logger.Error("unable to increment daily metric", "err", err, "action", action)
	}

	// Increment monthly metric
	err = ss.crud.DB.Transaction(func(tx *gorm.DB) error {
		var metric MonthlyMetrics
		if err := tx.FirstOrCreate(&metric, MonthlyMetrics{
			Timestamp: firstOfMonth,
			Action:    action,
		}).Error; err != nil {
			return err
		}
		metric.Count += 1
		if err := tx.Save(&metric).Error; err != nil {
			return err
		}

		return nil
	})

	if err != nil {
		ss.logger.Error("unable to increment monthly metric", "err", err, "action", action)
	}
}

func (ss *MediorumServer) findNodeToServeBlob(_ context.Context, key string) string {

	// use cache if possible
	if host, ok := ss.redirectCache.Get(key); ok {
		// verify host is all good
		if ss.hostHasBlob(host, key) {
			return host
		} else {
			ss.redirectCache.Remove(key)
		}
	}

	// try hosts to find blob
	hosts, _ := ss.rendezvousAllHosts(key)
	for _, h := range hosts {
		if ss.hostHasBlob(h, key) {
			ss.redirectCache.Set(key, h, imcache.WithDefaultExpiration())
			return h
		}
	}

	return ""
}

func (ss *MediorumServer) findAndPullBlob(_ context.Context, key string) (string, error) {
	// start := time.Now()

	hosts, _ := ss.rendezvousAllHosts(key)
	for _, host := range hosts {
		err := ss.pullFileFromHost(host, key)
		if err == nil {
			return host, nil
		}
	}

	return "", errors.New("no host found with " + key)
}

func (ss *MediorumServer) logTrackListen(c echo.Context) {
	skipPlayCount, _ := strconv.ParseBool(c.QueryParam("skip_play_count"))
	if skipPlayCount {
		return
	}

	sig, err := signature.ParseFromQueryString(c.QueryParam("signature"))
	if err != nil {
		ss.logger.Warn("unable to parse signature for request", "signature", c.QueryParam("signature"), "remote_addr", c.Request().RemoteAddr, "url", c.Request().URL)
		return
	}

	// as per CN `userId: req.userId ?? delegateOwnerWallet`
	userId := ss.Config.Self.Wallet
	if sig.Data.UserID != 0 {
		userId = strconv.Itoa(sig.Data.UserID)
	}

	signatureData, err := signature.GenerateListenTimestampAndSignature(ss.Config.privateKey)
	if err != nil {
		ss.logger.Error("unable to build request", "err", err)
		return
	}

	// parse out time as proto object from legacy listen sig
	parsedTime, err := time.Parse(time.RFC3339, signatureData.Timestamp)
	if err != nil {
		ss.logger.Error("core error parsing time:", "err", err)
		return
	}

	geoData, err := ss.getGeoFromIP(c.RealIP())
	if err != nil {
		ss.logger.Error("core plays bad ip: %v", err)
		return
	}

	trackID := fmt.Sprint(sig.Data.TrackId)

	ss.playEventQueue.pushPlayEvent(&PlayEvent{
		UserID:    userId,
		TrackID:   trackID,
		PlayTime:  parsedTime,
		Signature: signatureData.Signature,
		City:      geoData.City,
		Country:   geoData.Country,
		Region:    geoData.Region,
	})

	ss.z.Info("play logged", zap.String("user_id", userId), zap.String("track_id", trackID))
}

// checks signature from discovery node
// used for cidstream endpoint + gated content and audio analysis post endpoints
// based on: https://github.com/AudiusProject/audius-protocol/blob/main/creator-node/src/middlewares/contentAccess/contentAccessMiddleware.ts
func (s *MediorumServer) requireRegisteredSignature(next echo.HandlerFunc) echo.HandlerFunc {
	return func(c echo.Context) error {
		cid := c.Param("cid")
		uploadID := c.Param("id")
		sig, err := signature.ParseFromQueryString(c.QueryParam("signature"))
		if err != nil {
			return c.JSON(401, map[string]string{
				"error":  "invalid signature",
				"detail": err.Error(),
			})
		} else {
			// check it was signed by a registered node
			isRegistered := slices.ContainsFunc(s.Config.Signers, func(peer Peer) bool {
				return strings.EqualFold(peer.Wallet, sig.SignerWallet)
			})
			if !isRegistered {
				s.logger.Debug("sig no match", "signed by", sig.SignerWallet)
				return c.JSON(401, map[string]string{
					"error":  "signer not in list of registered nodes",
					"detail": "signed by: " + sig.SignerWallet,
				})
			}

			// check signature not too old
			age := time.Since(time.Unix(sig.Data.Timestamp/1000, 0))
			if age > (time.Hour * 48) {
				return c.JSON(401, map[string]string{
					"error":  "signature too old",
					"detail": age.String(),
				})
			}

			// check it is for this cid
			if sig.Data.Cid != cid {
				return c.JSON(401, map[string]string{
					"error":  "signature contains incorrect CID",
					"detail": fmt.Sprintf("url: %s, signature %s", cid, sig.Data.Cid),
				})
			}

			// check it is for this upload
			if sig.Data.UploadID != uploadID {
				return c.JSON(401, map[string]string{
					"error":  "signature contains incorrect upload ID",
					"detail": fmt.Sprintf("url: %s, signature %s", uploadID, sig.Data.UploadID),
				})
			}

			// OK
			c.Response().Header().Set("x-signature-debug", sig.String())
		}

		return next(c)
	}
}

func (ss *MediorumServer) serveInternalBlobGET(c echo.Context) error {
	ctx := c.Request().Context()
	cid := c.Param("cid")
	key := cidutil.ShardCID(cid)

	blob, err := ss.bucket.NewReader(ctx, key, nil)
	if err != nil {
		return err
	}
	defer blob.Close()

	return c.Stream(200, blob.ContentType(), blob)
}

func (ss *MediorumServer) serveInternalBlobPOST(c echo.Context) error {
	if !ss.diskHasSpace() {
		return c.String(http.StatusServiceUnavailable, "disk is too full to accept new blobs")
	}

	form, err := c.MultipartForm()
	if err != nil {
		return err
	}
	files := form.File[filesFormFieldName]
	defer form.RemoveAll()

	for _, upload := range files {
		cid := upload.Filename
		logger := ss.logger.With("cid", cid)

		inp, err := upload.Open()
		if err != nil {
			return err
		}
		defer inp.Close()

		err = cidutil.ValidateCID(cid, inp)
		if err != nil {
			logger.Error("postBlob got invalid CID", "err", err)
			return c.JSON(400, map[string]string{
				"error": err.Error(),
			})
		}

		err = ss.replicateToMyBucket(cid, inp)
		if err != nil {
			ss.logger.Error("accept ERR", "err", err)
			return err
		}
	}

	return c.JSON(200, "ok")
}

func (ss *MediorumServer) serveLegacyBlobAnalysis(c echo.Context) error {
	cid := c.Param("cid")
	var analysis *QmAudioAnalysis
	err := ss.crud.DB.First(&analysis, "cid = ?", cid).Error
	if err != nil {
		return echo.NewHTTPError(404, err.Error())
	}
	return c.JSON(200, analysis)
}

func (ss *MediorumServer) serveTrack(c echo.Context) error {
	if ss.Config.Env != "dev" {
		return c.String(404, "not found")
	}

	trackId := c.Param("trackId")
	ctx := c.Request().Context()
	sig, err := signature.ParseFromQueryString(c.QueryParam("signature"))
	if err != nil {
		return c.JSON(401, map[string]string{
			"error":  "invalid signature",
			"detail": err.Error(),
		})
	}

	// check it is for this upload
	if sig.Data.UploadID != trackId {
		return c.JSON(401, map[string]string{
			"error":  "signature contains incorrect track ID",
			"detail": fmt.Sprintf("url: %s, signature %s", trackId, sig.Data.UploadID),
		})
	}

	var cid string
	ss.crud.DB.Raw("SELECT cid FROM sound_recordings WHERE track_id = ?", trackId).Scan(&cid)
	if cid == "" {
		return c.JSON(404, "track not found")
	}

	var count int
	ss.crud.DB.Raw("SELECT COUNT(*) FROM management_keys WHERE track_id = ? AND pub_key = ?", trackId, base64.StdEncoding.EncodeToString(sig.SignerPubkey)).Scan(&count)
	if count == 0 {
		ss.logger.Debug("sig no match", "signed by", sig.SignerWallet)
		return c.JSON(401, map[string]string{
			"error":  "signer not authorized to access",
			"detail": "signed by: " + sig.SignerWallet,
		})
	}

	key := cidutil.ShardCID(cid)

	// if the client provided a filename, set it in the header to be auto-populated in download prompt
	filenameForDownload := c.QueryParam("filename")
	if filenameForDownload != "" {
		contentDisposition := mime.QEncoding.Encode("utf-8", filenameForDownload)
		c.Response().Header().Set("Content-Disposition", fmt.Sprintf(`attachment; filename="%s"`, contentDisposition))
	}

	blob, err := ss.bucket.NewReader(ctx, key, nil)
	// If our bucket doesn't have the file, find a different node
	if err != nil {
		if gcerrors.Code(err) == gcerrors.NotFound {
			// redirect to it
			host := ss.findNodeToServeBlob(ctx, cid)
			if host == "" {
				return c.String(404, "blob not found")
			}
			dest := ss.replaceHost(c, host)
			query := dest.Query()
			dest.RawQuery = query.Encode()
			return c.Redirect(302, dest.String())
		}
		return err
	}

	defer func() {
		if blob != nil {
			blob.Close()
		}
	}()

	// track metrics in separate threads
	go ss.logTrackListen(c)
	setTimingHeader(c)
	go ss.recordMetric(StreamTrack)

	// stream audio
	http.ServeContent(c.Response(), c.Request(), cid, blob.ModTime(), blob)
	return nil
}<|MERGE_RESOLUTION|>--- conflicted
+++ resolved
@@ -2,11 +2,7 @@
 
 import (
 	"context"
-<<<<<<< HEAD
-=======
 	"encoding/base64"
-	"encoding/json"
->>>>>>> 9942d860
 	"errors"
 	"fmt"
 	"io"
