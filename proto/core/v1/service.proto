--- conflicted
+++ resolved
@@ -24,15 +24,12 @@
   rpc GetERN(GetERNRequest) returns (GetERNResponse) {}
   rpc GetMEAD(GetMEADRequest) returns (GetMEADResponse) {}
   rpc GetPIE(GetPIERequest) returns (GetPIEResponse) {}
-<<<<<<< HEAD
+  
+  rpc GetReward(GetRewardRequest) returns (GetRewardResponse) {}
+  rpc GetRewards(GetRewardsRequest) returns (GetRewardsResponse) {}
+  rpc GetRewardAttestation(GetRewardAttestationRequest) returns (GetRewardAttestationResponse) {}
 
   rpc GetStreamURLs(GetStreamURLsRequest) returns (GetStreamURLsResponse) {}
 
   rpc GetUploadByCID(GetUploadByCIDRequest) returns (GetUploadByCIDResponse) {}
-=======
-  
-  rpc GetReward(GetRewardRequest) returns (GetRewardResponse) {}
-  rpc GetRewards(GetRewardsRequest) returns (GetRewardsResponse) {}
-  rpc GetRewardAttestation(GetRewardAttestationRequest) returns (GetRewardAttestationResponse) {}
->>>>>>> b8398074
 }